# %%
# !! {"metadata":{
# !!   "id": "c442uQJ_gUgy"
# !! }}
"""
# **Deforum Stable Diffusion v0.4**
[Stable Diffusion](https://github.com/CompVis/stable-diffusion) by Robin Rombach, Andreas Blattmann, Dominik Lorenz, Patrick Esser, Björn Ommer and the [Stability.ai](https://stability.ai/) Team. [K Diffusion](https://github.com/crowsonkb/k-diffusion) by [Katherine Crowson](https://twitter.com/RiversHaveWings). You need to get the ckpt file and put it on your Google Drive first to use this. It can be downloaded from [HuggingFace](https://huggingface.co/CompVis/stable-diffusion).

Notebook by [deforum](https://discord.gg/upmXXsrwZc)
"""

# %%
# !! {"metadata":{
# !!   "id": "T4knibRpAQ06"
# !! }}
"""
# Setup
"""

# %%
# !! {"metadata":{
# !!   "id": "2g-f7cQmf2Nt",
# !!   "cellView": "form"
# !! }}
#@markdown **NVIDIA GPU**
import subprocess
sub_p_res = subprocess.run(['nvidia-smi', '--query-gpu=name,memory.total,memory.free', '--format=csv,noheader'], stdout=subprocess.PIPE).stdout.decode('utf-8')
print(sub_p_res)

# %%
# !! {"metadata":{
# !!   "cellView": "form",
# !!   "id": "TxIOPT0G5Lx1"
# !! }}
#@markdown **Model and Output Paths**
# ask for the link
print("Local Path Variables:\n")

models_path = "/content/models" #@param {type:"string"}
output_path = "/content/output" #@param {type:"string"}

#@markdown **Google Drive Path Variables (Optional)**
mount_google_drive = True #@param {type:"boolean"}
force_remount = False

if mount_google_drive:
    from google.colab import drive # type: ignore
    try:
        drive_path = "/content/drive"
        drive.mount(drive_path,force_remount=force_remount)
        models_path_gdrive = "/content/drive/MyDrive/AI/models" #@param {type:"string"}
        output_path_gdrive = "/content/drive/MyDrive/AI/StableDiffusion" #@param {type:"string"}
        models_path = models_path_gdrive
        output_path = output_path_gdrive
    except:
        print("...error mounting drive or with drive path variables")
        print("...reverting to default path variables")

import os
os.makedirs(models_path, exist_ok=True)
os.makedirs(output_path, exist_ok=True)

print(f"models_path: {models_path}")
print(f"output_path: {output_path}")

# %%
# !! {"metadata":{
# !!   "id": "VRNl2mfepEIe",
# !!   "cellView": "form"
# !! }}
#@markdown **Setup Environment**

setup_environment = True #@param {type:"boolean"}
print_subprocess = False #@param {type:"boolean"}

if setup_environment:
    import subprocess, time
    print("Setting up environment...")
    start_time = time.time()
    all_process = [
        ['pip', 'install', 'torch==1.12.1+cu113', 'torchvision==0.13.1+cu113', '--extra-index-url', 'https://download.pytorch.org/whl/cu113'],
        ['pip', 'install', 'omegaconf==2.2.3', 'einops==0.4.1', 'pytorch-lightning==1.7.4', 'torchmetrics==0.9.3', 'torchtext==0.13.1', 'transformers==4.21.2', 'kornia==0.6.7'],
        ['git', 'clone', '-b', 'dev', 'https://github.com/deforum/stable-diffusion'],
        ['pip', 'install', '-e', 'git+https://github.com/CompVis/taming-transformers.git@master#egg=taming-transformers'],
        ['pip', 'install', '-e', 'git+https://github.com/openai/CLIP.git@main#egg=clip'],
        ['pip', 'install', 'accelerate', 'ftfy', 'jsonmerge', 'matplotlib', 'resize-right', 'timm', 'torchdiffeq'],
        ['git', 'clone', 'https://github.com/shariqfarooq123/AdaBins.git'],
        ['git', 'clone', 'https://github.com/isl-org/MiDaS.git'],
        ['git', 'clone', 'https://github.com/MSFTserver/pytorch3d-lite.git'],
    ]
    for process in all_process:
        running = subprocess.run(process,stdout=subprocess.PIPE).stdout.decode('utf-8')
        if print_subprocess:
            print(running)
    
    print(subprocess.run(['git', 'clone', 'https://github.com/deforum/k-diffusion/'], stdout=subprocess.PIPE).stdout.decode('utf-8'))
    with open('k-diffusion/k_diffusion/__init__.py', 'w') as f:
        f.write('')

    end_time = time.time()
    print(f"Environment set up in {end_time-start_time:.0f} seconds")

# %%
# !! {"metadata":{
# !!   "id": "81qmVZbrm4uu",
# !!   "cellView": "form"
# !! }}
#@markdown **Python Definitions**
import json
from IPython import display

import math, os, pathlib, subprocess, sys, time
import cv2
import numpy as np
import pandas as pd
import random
import requests
import torch
import torch.nn as nn
import torchvision.transforms as T
import torchvision.transforms.functional as TF
from contextlib import contextmanager, nullcontext
from einops import rearrange, repeat
from omegaconf import OmegaConf
from PIL import Image
from pytorch_lightning import seed_everything
from skimage.exposure import match_histograms
from torchvision.utils import make_grid
from tqdm import tqdm, trange
from types import SimpleNamespace
from torch import autocast

sys.path.extend([
    'src/taming-transformers',
    'src/clip',
    'stable-diffusion/',
    'k-diffusion',
    'pytorch3d-lite',
    'AdaBins',
    'MiDaS',
])

import py3d_tools as p3d

from helpers import DepthModel, sampler_fn
from k_diffusion.external import CompVisDenoiser
from ldm.util import instantiate_from_config
from ldm.models.diffusion.ddim import DDIMSampler
from ldm.models.diffusion.plms import PLMSSampler

def sanitize(prompt):
    whitelist = set('abcdefghijklmnopqrstuvwxyz ABCDEFGHIJKLMNOPQRSTUVWXYZ')
    tmp = ''.join(filter(whitelist.__contains__, prompt))
    return tmp.replace(' ', '_')

def anim_frame_warp_2d(prev_img_cv2, args, anim_args, keys, frame_idx):
    angle = keys.angle_series[frame_idx]
    zoom = keys.zoom_series[frame_idx]
    translation_x = keys.translation_x_series[frame_idx]
    translation_y = keys.translation_y_series[frame_idx]

    center = (args.W // 2, args.H // 2)
    trans_mat = np.float32([[1, 0, translation_x], [0, 1, translation_y]])
    rot_mat = cv2.getRotationMatrix2D(center, angle, zoom)
    trans_mat = np.vstack([trans_mat, [0,0,1]])
    rot_mat = np.vstack([rot_mat, [0,0,1]])
    xform = np.matmul(rot_mat, trans_mat)

    return cv2.warpPerspective(
        prev_img_cv2,
        xform,
        (prev_img_cv2.shape[1], prev_img_cv2.shape[0]),
        borderMode=cv2.BORDER_WRAP if anim_args.border == 'wrap' else cv2.BORDER_REPLICATE
    )

def anim_frame_warp_3d(prev_img_cv2, depth, anim_args, keys, frame_idx):
    TRANSLATION_SCALE = 1.0/200.0 # matches Disco
    translate_xyz = [
        -keys.translation_x_series[frame_idx] * TRANSLATION_SCALE, 
        keys.translation_y_series[frame_idx] * TRANSLATION_SCALE, 
        -keys.translation_z_series[frame_idx] * TRANSLATION_SCALE
    ]
    rotate_xyz = [
        math.radians(keys.rotation_3d_x_series[frame_idx]), 
        math.radians(keys.rotation_3d_y_series[frame_idx]), 
        math.radians(keys.rotation_3d_z_series[frame_idx])
    ]
    rot_mat = p3d.euler_angles_to_matrix(torch.tensor(rotate_xyz, device=device), "XYZ").unsqueeze(0)
    result = transform_image_3d(prev_img_cv2, depth, rot_mat, translate_xyz, anim_args)
    torch.cuda.empty_cache()
    return result

def add_noise(sample: torch.Tensor, noise_amt: float) -> torch.Tensor:
    return sample + torch.randn(sample.shape, device=sample.device) * noise_amt

def get_output_folder(output_path, batch_folder):
    out_path = os.path.join(output_path,time.strftime('%Y-%m'))
    if batch_folder != "":
        out_path = os.path.join(out_path, batch_folder)
    os.makedirs(out_path, exist_ok=True)
    return out_path

def load_img(path, shape, use_alpha_as_mask=False):
    # use_alpha_as_mask: Read the alpha channel of the image as the mask image
    if path.startswith('http://') or path.startswith('https://'):
        image = Image.open(requests.get(path, stream=True).raw)
    else:
        image = Image.open(path)

    if use_alpha_as_mask:
        image = image.convert('RGBA')
    else:
        image = image.convert('RGB')

    image = image.resize(shape, resample=Image.LANCZOS)

    mask_image = None
    if use_alpha_as_mask:
      # Split alpha channel into a mask_image
      red, green, blue, alpha = Image.Image.split(image)
      mask_image = alpha.convert('L')
      image = image.convert('RGB')

    image = np.array(image).astype(np.float16) / 255.0
    image = image[None].transpose(0, 3, 1, 2)
    image = torch.from_numpy(image)
    image = 2.*image - 1.

    return image, mask_image

def load_mask_latent(mask_input, shape):
    # mask_input (str or PIL Image.Image): Path to the mask image or a PIL Image object
    # shape (list-like len(4)): shape of the image to match, usually latent_image.shape
    
    if isinstance(mask_input, str): # mask input is probably a file name
        if mask_input.startswith('http://') or mask_input.startswith('https://'):
            mask_image = Image.open(requests.get(mask_input, stream=True).raw).convert('RGBA')
        else:
            mask_image = Image.open(mask_input).convert('RGBA')
    elif isinstance(mask_input, Image.Image):
        mask_image = mask_input
    else:
        raise Exception("mask_input must be a PIL image or a file name")

    mask_w_h = (shape[-1], shape[-2])
    mask = mask_image.resize(mask_w_h, resample=Image.LANCZOS)
    mask = mask.convert("L")
    return mask

def prepare_mask(mask_input, mask_shape, mask_brightness_adjust=1.0, mask_contrast_adjust=1.0):
    # mask_input (str or PIL Image.Image): Path to the mask image or a PIL Image object
    # shape (list-like len(4)): shape of the image to match, usually latent_image.shape
    # mask_brightness_adjust (non-negative float): amount to adjust brightness of the iamge, 
    #     0 is black, 1 is no adjustment, >1 is brighter
    # mask_contrast_adjust (non-negative float): amount to adjust contrast of the image, 
    #     0 is a flat grey image, 1 is no adjustment, >1 is more contrast
    
    mask = load_mask_latent(mask_input, mask_shape)

    # Mask brightness/contrast adjustments
    if mask_brightness_adjust != 1:
        mask = TF.adjust_brightness(mask, mask_brightness_adjust)
    if mask_contrast_adjust != 1:
        mask = TF.adjust_contrast(mask, mask_contrast_adjust)

    # Mask image to array
    mask = np.array(mask).astype(np.float32) / 255.0
    mask = np.tile(mask,(4,1,1))
    mask = np.expand_dims(mask,axis=0)
    mask = torch.from_numpy(mask)

    if args.invert_mask:
        mask = ( (mask - 0.5) * -1) + 0.5
    
    mask = np.clip(mask,0,1)
    return mask

def maintain_colors(prev_img, color_match_sample, mode):
    if mode == 'Match Frame 0 RGB':
        return match_histograms(prev_img, color_match_sample, multichannel=True)
    elif mode == 'Match Frame 0 HSV':
        prev_img_hsv = cv2.cvtColor(prev_img, cv2.COLOR_RGB2HSV)
        color_match_hsv = cv2.cvtColor(color_match_sample, cv2.COLOR_RGB2HSV)
        matched_hsv = match_histograms(prev_img_hsv, color_match_hsv, multichannel=True)
        return cv2.cvtColor(matched_hsv, cv2.COLOR_HSV2RGB)
    else: # Match Frame 0 LAB
        prev_img_lab = cv2.cvtColor(prev_img, cv2.COLOR_RGB2LAB)
        color_match_lab = cv2.cvtColor(color_match_sample, cv2.COLOR_RGB2LAB)
        matched_lab = match_histograms(prev_img_lab, color_match_lab, multichannel=True)
        return cv2.cvtColor(matched_lab, cv2.COLOR_LAB2RGB)


def make_callback(sampler_name, dynamic_threshold=None, static_threshold=None, mask=None, init_latent=None, sigmas=None, sampler=None, masked_noise_modifier=1.0):  
    # Creates the callback function to be passed into the samplers
    # The callback function is applied to the image at each step
    def dynamic_thresholding_(img, threshold):
        # Dynamic thresholding from Imagen paper (May 2022)
        s = np.percentile(np.abs(img.cpu()), threshold, axis=tuple(range(1,img.ndim)))
        s = np.max(np.append(s,1.0))
        torch.clamp_(img, -1*s, s)
        torch.FloatTensor.div_(img, s)

    # Callback for samplers in the k-diffusion repo, called thus:
    #   callback({'x': x, 'i': i, 'sigma': sigmas[i], 'sigma_hat': sigmas[i], 'denoised': denoised})
    def k_callback_(args_dict):
        if dynamic_threshold is not None:
            dynamic_thresholding_(args_dict['x'], dynamic_threshold)
        if static_threshold is not None:
            torch.clamp_(args_dict['x'], -1*static_threshold, static_threshold)
        if mask is not None:
            init_noise = init_latent + noise * args_dict['sigma']
            is_masked = torch.logical_and(mask >= mask_schedule[args_dict['i']], mask != 0 )
            new_img = init_noise * torch.where(is_masked,1,0) + args_dict['x'] * torch.where(is_masked,0,1)
            args_dict['x'].copy_(new_img)

    # Function that is called on the image (img) and step (i) at each step
    def img_callback_(img, i):
        # Thresholding functions
        if dynamic_threshold is not None:
            dynamic_thresholding_(img, dynamic_threshold)
        if static_threshold is not None:
            torch.clamp_(img, -1*static_threshold, static_threshold)
        if mask is not None:
            i_inv = len(sigmas) - i - 1
            init_noise = sampler.stochastic_encode(init_latent, torch.tensor([i_inv]*batch_size).to(device), noise=noise)
            is_masked = torch.logical_and(mask >= mask_schedule[i], mask != 0 )
            new_img = init_noise * torch.where(is_masked,1,0) + img * torch.where(is_masked,0,1)
            img.copy_(new_img)
              
    if init_latent is not None:
        noise = torch.randn_like(init_latent, device=device) * masked_noise_modifier
    if sigmas is not None and len(sigmas) > 0:
        mask_schedule, _ = torch.sort(sigmas/torch.max(sigmas))
    elif len(sigmas) == 0:
        mask = None # no mask needed if no steps (usually happens because strength==1.0)
    if sampler_name in ["plms","ddim"]: 
        # Callback function formated for compvis latent diffusion samplers
        if mask is not None:
            assert sampler is not None, "Callback function for stable-diffusion samplers requires sampler variable"
            batch_size = init_latent.shape[0]

        callback = img_callback_
    else: 
        # Default callback function uses k-diffusion sampler variables
        callback = k_callback_

    return callback

def sample_from_cv2(sample: np.ndarray) -> torch.Tensor:
    sample = ((sample.astype(float) / 255.0) * 2) - 1
    sample = sample[None].transpose(0, 3, 1, 2).astype(np.float16)
    sample = torch.from_numpy(sample)
    return sample

def sample_to_cv2(sample: torch.Tensor, type=np.uint8) -> np.ndarray:
    sample_f32 = rearrange(sample.squeeze().cpu().numpy(), "c h w -> h w c").astype(np.float32)
    sample_f32 = ((sample_f32 * 0.5) + 0.5).clip(0, 1)
    sample_int8 = (sample_f32 * 255)
    return sample_int8.astype(type)

def transform_image_3d(prev_img_cv2, depth_tensor, rot_mat, translate, anim_args):
    # adapted and optimized version of transform_image_3d from Disco Diffusion https://github.com/alembics/disco-diffusion 
    w, h = prev_img_cv2.shape[1], prev_img_cv2.shape[0]

    aspect_ratio = float(w)/float(h)
    near, far, fov_deg = anim_args.near_plane, anim_args.far_plane, anim_args.fov
    persp_cam_old = p3d.FoVPerspectiveCameras(near, far, aspect_ratio, fov=fov_deg, degrees=True, device=device)
    persp_cam_new = p3d.FoVPerspectiveCameras(near, far, aspect_ratio, fov=fov_deg, degrees=True, R=rot_mat, T=torch.tensor([translate]), device=device)

    # range of [-1,1] is important to torch grid_sample's padding handling
    y,x = torch.meshgrid(torch.linspace(-1.,1.,h,dtype=torch.float32,device=device),torch.linspace(-1.,1.,w,dtype=torch.float32,device=device))
    z = torch.as_tensor(depth_tensor, dtype=torch.float32, device=device)
    xyz_old_world = torch.stack((x.flatten(), y.flatten(), z.flatten()), dim=1)

    xyz_old_cam_xy = persp_cam_old.get_full_projection_transform().transform_points(xyz_old_world)[:,0:2]
    xyz_new_cam_xy = persp_cam_new.get_full_projection_transform().transform_points(xyz_old_world)[:,0:2]

    offset_xy = xyz_new_cam_xy - xyz_old_cam_xy
    # affine_grid theta param expects a batch of 2D mats. Each is 2x3 to do rotation+translation.
    identity_2d_batch = torch.tensor([[1.,0.,0.],[0.,1.,0.]], device=device).unsqueeze(0)
    # coords_2d will have shape (N,H,W,2).. which is also what grid_sample needs.
    coords_2d = torch.nn.functional.affine_grid(identity_2d_batch, [1,1,h,w], align_corners=False)
    offset_coords_2d = coords_2d - torch.reshape(offset_xy, (h,w,2)).unsqueeze(0)

    image_tensor = rearrange(torch.from_numpy(prev_img_cv2.astype(np.float32)), 'h w c -> c h w').to(device)
    new_image = torch.nn.functional.grid_sample(
        image_tensor.add(1/512 - 0.0001).unsqueeze(0), 
        offset_coords_2d, 
        mode=anim_args.sampling_mode, 
        padding_mode=anim_args.padding_mode, 
        align_corners=False
    )

    # convert back to cv2 style numpy array
    result = rearrange(
        new_image.squeeze().clamp(0,255), 
        'c h w -> h w c'
    ).cpu().numpy().astype(prev_img_cv2.dtype)
    return result

def generate(args, return_latent=False, return_sample=False, return_c=False):
    seed_everything(args.seed)
    os.makedirs(args.outdir, exist_ok=True)

    sampler = PLMSSampler(model) if args.sampler == 'plms' else DDIMSampler(model)
    model_wrap = CompVisDenoiser(model)
    batch_size = args.n_samples
    prompt = args.prompt
    assert prompt is not None
    data = [batch_size * [prompt]]
    precision_scope = autocast if args.precision == "autocast" else nullcontext

    init_latent = None
    mask_image = None
    init_image = None
    if args.init_latent is not None:
        init_latent = args.init_latent
    elif args.init_sample is not None:
        with precision_scope("cuda"):
            init_latent = model.get_first_stage_encoding(model.encode_first_stage(args.init_sample))
    elif args.use_init and args.init_image != None and args.init_image != '':
        init_image, mask_image = load_img(args.init_image, 
                                          shape=(args.W, args.H),  
                                          use_alpha_as_mask=args.use_alpha_as_mask)
        init_image = init_image.to(device)
        init_image = repeat(init_image, '1 ... -> b ...', b=batch_size)
        with precision_scope("cuda"):
            init_latent = model.get_first_stage_encoding(model.encode_first_stage(init_image))  # move to latent space        

    if not args.use_init and args.strength > 0 and args.strength_0_no_init:
        print("\nNo init image, but strength > 0. Strength has been auto set to 0, since use_init is False.")
        print("If you want to force strength > 0 with no init, please set strength_0_no_init to False.\n")
        args.strength = 0

    # Mask functions
    if args.use_mask:
        assert args.mask_file is not None or mask_image is not None, "use_mask==True: An mask image is required for a mask. Please enter a mask_file or use an init image with an alpha channel"
        assert args.use_init, "use_mask==True: use_init is required for a mask"
        assert init_latent is not None, "use_mask==True: An latent init image is required for a mask"

        mask = prepare_mask(args.mask_file if mask_image is None else mask_image, 
                            init_latent.shape, 
                            args.mask_contrast_adjust, 
                            args.mask_brightness_adjust)
        
        if (torch.all(mask == 0) or torch.all(mask == 1)) and args.use_alpha_as_mask:
            raise Warning("use_alpha_as_mask==True: Using the alpha channel from the init image as a mask, but the alpha channel is blank.")
        
        mask = mask.to(device)
        mask = repeat(mask, '1 ... -> b ...', b=batch_size)
    else:
        mask = None
        
    t_enc = int((1.0-args.strength) * args.steps)

    # Noise schedule for the k-diffusion samplers (used for masking)
    k_sigmas = model_wrap.get_sigmas(args.steps)
    k_sigmas = k_sigmas[len(k_sigmas)-t_enc-1:]

    if args.sampler in ['plms','ddim']:
        sampler.make_schedule(ddim_num_steps=args.steps, ddim_eta=args.ddim_eta, ddim_discretize='fill', verbose=False)

    callback = make_callback(sampler_name=args.sampler,
                            dynamic_threshold=args.dynamic_threshold, 
                            static_threshold=args.static_threshold,
                            mask=mask, 
                            init_latent=init_latent,
                            sigmas=k_sigmas,
                            sampler=sampler)    

    results = []
    with torch.no_grad():
        with precision_scope("cuda"):
            with model.ema_scope():
                for prompts in data:
                    uc = None
                    if args.scale != 1.0:
                        uc = model.get_learned_conditioning(batch_size * [""])
                    if isinstance(prompts, tuple):
                        prompts = list(prompts)
                    c = model.get_learned_conditioning(prompts)

                    if args.init_c != None:
                        c = args.init_c

                    if args.sampler in ["klms","dpm2","dpm2_ancestral","heun","euler","euler_ancestral"]:
                        samples = sampler_fn(
                            c=c, 
                            uc=uc, 
                            args=args, 
                            model_wrap=model_wrap, 
                            init_latent=init_latent, 
                            t_enc=t_enc, 
                            device=device, 
                            cb=callback)
                    else:
                        # args.sampler == 'plms' or args.sampler == 'ddim':
                        if init_latent is not None and args.strength > 0:
                            z_enc = sampler.stochastic_encode(init_latent, torch.tensor([t_enc]*batch_size).to(device))
                        else:
                            z_enc = torch.randn([args.n_samples, args.C, args.H // args.f, args.W // args.f], device=device)
                        if args.sampler == 'ddim':
                            samples = sampler.decode(z_enc, 
                                                     c, 
                                                     t_enc, 
                                                     unconditional_guidance_scale=args.scale,
                                                     unconditional_conditioning=uc,
                                                     img_callback=callback)
                        elif args.sampler == 'plms': # no "decode" function in plms, so use "sample"
                            shape = [args.C, args.H // args.f, args.W // args.f]
                            samples, _ = sampler.sample(S=args.steps,
                                                            conditioning=c,
                                                            batch_size=args.n_samples,
                                                            shape=shape,
                                                            verbose=False,
                                                            unconditional_guidance_scale=args.scale,
                                                            unconditional_conditioning=uc,
                                                            eta=args.ddim_eta,
                                                            x_T=z_enc,
                                                            img_callback=callback)
                        else:
                            raise Exception(f"Sampler {args.sampler} not recognised.")

                    if return_latent:
                        results.append(samples.clone())

                    x_samples = model.decode_first_stage(samples)
                    if return_sample:
                        results.append(x_samples.clone())

                    x_samples = torch.clamp((x_samples + 1.0) / 2.0, min=0.0, max=1.0)

                    if return_c:
                        results.append(c.clone())

                    for x_sample in x_samples:
                        x_sample = 255. * rearrange(x_sample.cpu().numpy(), 'c h w -> h w c')
                        image = Image.fromarray(x_sample.astype(np.uint8))
                        results.append(image)
    return results

# %%
# !! {"metadata":{
# !!   "cellView": "form",
# !!   "id": "CIUJ7lWI4v53"
# !! }}
#@markdown **Select and Load Model**

model_config = "v1-inference.yaml" #@param ["custom","v1-inference.yaml"]
model_checkpoint =  "sd-v1-4.ckpt" #@param ["custom","sd-v1-4-full-ema.ckpt","sd-v1-4.ckpt","sd-v1-3-full-ema.ckpt","sd-v1-3.ckpt","sd-v1-2-full-ema.ckpt","sd-v1-2.ckpt","sd-v1-1-full-ema.ckpt","sd-v1-1.ckpt"]
custom_config_path = "" #@param {type:"string"}
custom_checkpoint_path = "" #@param {type:"string"}

load_on_run_all = True #@param {type: 'boolean'}
half_precision = True # check
check_sha256 = True #@param {type:"boolean"}

model_map = {
    "sd-v1-4-full-ema.ckpt": {'sha256': '14749efc0ae8ef0329391ad4436feb781b402f4fece4883c7ad8d10556d8a36a'},
    "sd-v1-4.ckpt": {'sha256': 'fe4efff1e174c627256e44ec2991ba279b3816e364b49f9be2abc0b3ff3f8556'},
    "sd-v1-3-full-ema.ckpt": {'sha256': '54632c6e8a36eecae65e36cb0595fab314e1a1545a65209f24fde221a8d4b2ca'},
    "sd-v1-3.ckpt": {'sha256': '2cff93af4dcc07c3e03110205988ff98481e86539c51a8098d4f2236e41f7f2f'},
    "sd-v1-2-full-ema.ckpt": {'sha256': 'bc5086a904d7b9d13d2a7bccf38f089824755be7261c7399d92e555e1e9ac69a'},
    "sd-v1-2.ckpt": {'sha256': '3b87d30facd5bafca1cbed71cfb86648aad75d1c264663c0cc78c7aea8daec0d'},
    "sd-v1-1-full-ema.ckpt": {'sha256': 'efdeb5dc418a025d9a8cc0a8617e106c69044bc2925abecc8a254b2910d69829'},
    "sd-v1-1.ckpt": {'sha256': '86cd1d3ccb044d7ba8db743d717c9bac603c4043508ad2571383f954390f3cea'}
}

# config path
ckpt_config_path = custom_config_path if model_config == "custom" else os.path.join(models_path, model_config)
if os.path.exists(ckpt_config_path):
    print(f"{ckpt_config_path} exists")
else:
    ckpt_config_path = "./stable-diffusion/configs/stable-diffusion/v1-inference.yaml"
print(f"Using config: {ckpt_config_path}")

# checkpoint path or download
ckpt_path = custom_checkpoint_path if model_checkpoint == "custom" else os.path.join(models_path, model_checkpoint)
ckpt_valid = True
if os.path.exists(ckpt_path):
    print(f"{ckpt_path} exists")
else:
    print(f"Please download model checkpoint and place in {os.path.join(models_path, model_checkpoint)}")
    ckpt_valid = False

if check_sha256 and model_checkpoint != "custom" and ckpt_valid:
    import hashlib
    print("\n...checking sha256")
    with open(ckpt_path, "rb") as f:
        bytes = f.read() 
        hash = hashlib.sha256(bytes).hexdigest()
        del bytes
    if model_map[model_checkpoint]["sha256"] == hash:
        print("hash is correct\n")
    else:
        print("hash in not correct\n")
        ckpt_valid = False

if ckpt_valid:
    print(f"Using ckpt: {ckpt_path}")

def load_model_from_config(config, ckpt, verbose=False, device='cuda', half_precision=True):
    map_location = "cuda" #@param ["cpu", "cuda"]
    print(f"Loading model from {ckpt}")
    pl_sd = torch.load(ckpt, map_location=map_location)
    if "global_step" in pl_sd:
        print(f"Global Step: {pl_sd['global_step']}")
    sd = pl_sd["state_dict"]
    model = instantiate_from_config(config.model)
    m, u = model.load_state_dict(sd, strict=False)
    if len(m) > 0 and verbose:
        print("missing keys:")
        print(m)
    if len(u) > 0 and verbose:
        print("unexpected keys:")
        print(u)

    if half_precision:
        model = model.half().to(device)
    else:
        model = model.to(device)
    model.eval()
    return model

if load_on_run_all and ckpt_valid:
    local_config = OmegaConf.load(f"{ckpt_config_path}")
    model = load_model_from_config(local_config, f"{ckpt_path}", half_precision=half_precision)
    device = torch.device("cuda") if torch.cuda.is_available() else torch.device("cpu")
    model = model.to(device)

# %%
# !! {"metadata":{
# !!   "id": "ov3r4RD1tzsT"
# !! }}
"""
# Settings
"""

# %%
# !! {"metadata":{
# !!   "id": "0j7rgxvLvfay"
# !! }}
"""
### Animation Settings
"""

# %%
# !! {"metadata":{
# !!   "cellView": "form",
# !!   "id": "8HJN2TE3vh-J"
# !! }}

def DeforumAnimArgs():

    #@markdown ####**Animation:**
    animation_mode = 'None' #@param ['None', '2D', '3D', 'Video Input', 'Interpolation'] {type:'string'}
    max_frames = 1000 #@param {type:"number"}
    border = 'wrap' #@param ['wrap', 'replicate'] {type:'string'}

    #@markdown ####**Motion Parameters:**
    angle = "0:(0)"#@param {type:"string"}
    zoom = "0:(1.04)"#@param {type:"string"}
    translation_x = "0:(0)"#@param {type:"string"}
    translation_y = "0:(0)"#@param {type:"string"}
    translation_z = "0:(10)"#@param {type:"string"}
    rotation_3d_x = "0:(0)"#@param {type:"string"}
    rotation_3d_y = "0:(0)"#@param {type:"string"}
    rotation_3d_z = "0:(0)"#@param {type:"string"}
    noise_schedule = "0: (0.02)"#@param {type:"string"}
    strength_schedule = "0: (0.65)"#@param {type:"string"}
    contrast_schedule = "0: (1.0)"#@param {type:"string"}

    #@markdown ####**Coherence:**
    color_coherence = 'Match Frame 0 LAB' #@param ['None', 'Match Frame 0 HSV', 'Match Frame 0 LAB', 'Match Frame 0 RGB'] {type:'string'}
    diffusion_cadence = '1' #@param ['1','2','3','4','5','6','7','8'] {type:'string'}

    #@markdown ####**3D Depth Warping:**
    use_depth_warping = True #@param {type:"boolean"}
    midas_weight = 0.3#@param {type:"number"}
    near_plane = 200
    far_plane = 10000
    fov = 40#@param {type:"number"}
    padding_mode = 'border'#@param ['border', 'reflection', 'zeros'] {type:'string'}
    sampling_mode = 'bicubic'#@param ['bicubic', 'bilinear', 'nearest'] {type:'string'}
    save_depth_maps = False #@param {type:"boolean"}

    #@markdown ####**Video Input:**
    video_init_path ='/content/video_in.mp4'#@param {type:"string"}
    extract_nth_frame = 1#@param {type:"number"}

    #@markdown ####**Interpolation:**
    interpolate_key_frames = False #@param {type:"boolean"}
    interpolate_x_frames = 4 #@param {type:"number"}
    
    #@markdown ####**Resume Animation:**
    resume_from_timestring = False #@param {type:"boolean"}
    resume_timestring = "20220829210106" #@param {type:"string"}

    return locals()

class DeformAnimKeys():
    def __init__(self, anim_args):
        self.angle_series = get_inbetweens(parse_key_frames(anim_args.angle), anim_args.max_frames)
        self.zoom_series = get_inbetweens(parse_key_frames(anim_args.zoom), anim_args.max_frames)
        self.translation_x_series = get_inbetweens(parse_key_frames(anim_args.translation_x), anim_args.max_frames)
        self.translation_y_series = get_inbetweens(parse_key_frames(anim_args.translation_y), anim_args.max_frames)
        self.translation_z_series = get_inbetweens(parse_key_frames(anim_args.translation_z), anim_args.max_frames)
        self.rotation_3d_x_series = get_inbetweens(parse_key_frames(anim_args.rotation_3d_x), anim_args.max_frames)
        self.rotation_3d_y_series = get_inbetweens(parse_key_frames(anim_args.rotation_3d_y), anim_args.max_frames)
        self.rotation_3d_z_series = get_inbetweens(parse_key_frames(anim_args.rotation_3d_z), anim_args.max_frames)
        self.noise_schedule_series = get_inbetweens(parse_key_frames(anim_args.noise_schedule), anim_args.max_frames)
        self.strength_schedule_series = get_inbetweens(parse_key_frames(anim_args.strength_schedule), anim_args.max_frames)
        self.contrast_schedule_series = get_inbetweens(parse_key_frames(anim_args.contrast_schedule), anim_args.max_frames)


def get_inbetweens(key_frames, max_frames, integer=False, interp_method='Linear'):
    key_frame_series = pd.Series([np.nan for a in range(max_frames)])

    for i, value in key_frames.items():
        key_frame_series[i] = value
    key_frame_series = key_frame_series.astype(float)
    
    if interp_method == 'Cubic' and len(key_frames.items()) <= 3:
      interp_method = 'Quadratic'    
    if interp_method == 'Quadratic' and len(key_frames.items()) <= 2:
      interp_method = 'Linear'
          
    key_frame_series[0] = key_frame_series[key_frame_series.first_valid_index()]
    key_frame_series[max_frames-1] = key_frame_series[key_frame_series.last_valid_index()]
    key_frame_series = key_frame_series.interpolate(method=interp_method.lower(), limit_direction='both')
    if integer:
        return key_frame_series.astype(int)
    return key_frame_series

def parse_key_frames(string, prompt_parser=None):
    import re
    pattern = r'((?P<frame>[0-9]+):[\s]*[\(](?P<param>[\S\s]*?)[\)])'
    frames = dict()
    for match_object in re.finditer(pattern, string):
        frame = int(match_object.groupdict()['frame'])
        param = match_object.groupdict()['param']
        if prompt_parser:
            frames[frame] = prompt_parser(param)
        else:
            frames[frame] = param
    if frames == {} and len(string) != 0:
        raise RuntimeError('Key Frame string not correctly formatted')
    return frames


# %%
# !! {"metadata":{
# !!   "id": "63UOJvU3xdPS"
# !! }}
"""
### Prompts
`animation_mode: None` batches on list of *prompts*. `animation_mode: 2D` uses *animation_prompts* key frame sequence
"""

# %%
# !! {"metadata":{
# !!   "id": "2ujwkGZTcGev"
# !! }}

prompts = [
    "a beautiful forest by Asher Brown Durand, trending on Artstation", #the first prompt I want
    "a beautiful portrait of a woman by Artgerm, trending on Artstation", #the second prompt I want
    #"the third prompt I don't want it I commented it with an",
]

animation_prompts = {
    0: "a beautiful apple, trending on Artstation",
    20: "a beautiful banana, trending on Artstation",
    30: "a beautiful coconut, trending on Artstation",
    40: "a beautiful durian, trending on Artstation",
}

# %%
# !! {"metadata":{
# !!   "id": "s8RAo2zI-vQm"
# !! }}
"""
# Run
"""

# %%
# !! {"metadata":{
# !!   "id": "qH74gBWDd2oq",
# !!   "cellView": "form"
# !! }}
def DeforumArgs():

    #@markdown **Image Settings**
    W = 512 #@param
    H = 512 #@param
    W, H = map(lambda x: x - x % 64, (W, H))  # resize to integer multiple of 64

    #@markdown **Sampling Settings**
    seed = -1 #@param
    sampler = 'klms' #@param ["klms","dpm2","dpm2_ancestral","heun","euler","euler_ancestral","plms", "ddim"]
    steps = 50 #@param
    scale = 7 #@param
    ddim_eta = 0.0 #@param
    dynamic_threshold = None
    static_threshold = None   

    #@markdown **Save & Display Settings**
    save_samples = True #@param {type:"boolean"}
    save_settings = True #@param {type:"boolean"}
    display_samples = True #@param {type:"boolean"}

    #@markdown **Batch Settings**
    n_batch = 1 #@param
    batch_name = "StableFun" #@param {type:"string"}
    filename_format = "{timestring}_{index}_{prompt}.png" #@param ["{timestring}_{index}_{seed}.png","{timestring}_{index}_{prompt}.png"]
    seed_behavior = "iter" #@param ["iter","fixed","random"]
    make_grid = False #@param {type:"boolean"}
    grid_rows = 2 #@param 
    outdir = get_output_folder(output_path, batch_name)

    #@markdown **Init Settings**
    use_init = False #@param {type:"boolean"}
    strength = 0.0 #@param {type:"number"}
    strength_0_no_init = True # Set the strength to 0 automatically when no init image is used
    init_image = "https://cdn.pixabay.com/photo/2022/07/30/13/10/green-longhorn-beetle-7353749_1280.jpg" #@param {type:"string"}
    # Whiter areas of the mask are areas that change more
    use_mask = False #@param {type:"boolean"}
    use_alpha_as_mask = False # use the alpha channel of the init image as the mask
    mask_file = "https://www.filterforge.com/wiki/images/archive/b/b7/20080927223728%21Polygonal_gradient_thumb.jpg" #@param {type:"string"}
    invert_mask = False #@param {type:"boolean"}
    # Adjust mask image, 1.0 is no adjustment. Should be positive numbers.
    mask_brightness_adjust = 1.0  #@param {type:"number"}
    mask_contrast_adjust = 1.0  #@param {type:"number"}

    n_samples = 1 # doesnt do anything
    precision = 'autocast' 
    C = 4
    f = 8

    prompt = ""
    timestring = ""
    init_latent = None
    init_sample = None
    init_c = None

    return locals()



def next_seed(args):
    if args.seed_behavior == 'iter':
        args.seed += 1
    elif args.seed_behavior == 'fixed':
        pass # always keep seed the same
    else:
        args.seed = random.randint(0, 2**32 - 1)
    return args.seed

def render_image_batch(args):
    args.prompts = {k: f"{v:05d}" for v, k in enumerate(prompts)}
    
    # create output folder for the batch
    os.makedirs(args.outdir, exist_ok=True)
    if args.save_settings or args.save_samples:
        print(f"Saving to {os.path.join(args.outdir, args.timestring)}_*")

    # save settings for the batch
    if args.save_settings:
        filename = os.path.join(args.outdir, f"{args.timestring}_settings.txt")
        with open(filename, "w+", encoding="utf-8") as f:
            json.dump(dict(args.__dict__), f, ensure_ascii=False, indent=4)

    index = 0
    
    # function for init image batching
    init_array = []
    if args.use_init:
        if args.init_image == "":
            raise FileNotFoundError("No path was given for init_image")
        if args.init_image.startswith('http://') or args.init_image.startswith('https://'):
            init_array.append(args.init_image)
        elif not os.path.isfile(args.init_image):
            if args.init_image[-1] != "/": # avoids path error by adding / to end if not there
                args.init_image += "/" 
            for image in sorted(os.listdir(args.init_image)): # iterates dir and appends images to init_array
                if image.split(".")[-1] in ("png", "jpg", "jpeg"):
                    init_array.append(args.init_image + image)
        else:
            init_array.append(args.init_image)
    else:
        init_array = [""]

    # when doing large batches don't flood browser with images
    clear_between_batches = args.n_batch >= 32

    for iprompt, prompt in enumerate(prompts):  
        args.prompt = prompt
        print(f"Prompt {iprompt+1} of {len(prompts)}")
        print(f"{args.prompt}")

        all_images = []

        for batch_index in range(args.n_batch):
            if clear_between_batches and batch_index % 32 == 0: 
                display.clear_output(wait=True)            
            print(f"Batch {batch_index+1} of {args.n_batch}")
            
            for image in init_array: # iterates the init images
                args.init_image = image
                results = generate(args)
                for image in results:
                    if args.make_grid:
                        all_images.append(T.functional.pil_to_tensor(image))
                    if args.save_samples:
                        if args.filename_format == "{timestring}_{index}_{prompt}.png":
                            filename = f"{args.timestring}_{index:05}_{sanitize(prompt)[:160]}.png"
                        else:
                            filename = f"{args.timestring}_{index:05}_{args.seed}.png"
                        image.save(os.path.join(args.outdir, filename))
                    if args.display_samples:
                        display.display(image)
                    index += 1
                args.seed = next_seed(args)

        #print(len(all_images))
        if args.make_grid:
            grid = make_grid(all_images, nrow=int(len(all_images)/args.grid_rows))
            grid = rearrange(grid, 'c h w -> h w c').cpu().numpy()
            filename = f"{args.timestring}_{iprompt:05d}_grid_{args.seed}.png"
            grid_image = Image.fromarray(grid.astype(np.uint8))
            grid_image.save(os.path.join(args.outdir, filename))
            display.clear_output(wait=True)            
            display.display(grid_image)


def render_animation(args, anim_args):
    # animations use key framed prompts
    args.prompts = animation_prompts

    # expand key frame strings to values
    keys = DeformAnimKeys(anim_args)

    # resume animation
    start_frame = 0
    if anim_args.resume_from_timestring:
        for tmp in os.listdir(args.outdir):
            if tmp.split("_")[0] == anim_args.resume_timestring:
                start_frame += 1
        start_frame = start_frame - 1

    # create output folder for the batch
    os.makedirs(args.outdir, exist_ok=True)
    print(f"Saving animation frames to {args.outdir}")

    # save settings for the batch
    settings_filename = os.path.join(args.outdir, f"{args.timestring}_settings.txt")
    with open(settings_filename, "w+", encoding="utf-8") as f:
        s = {**dict(args.__dict__), **dict(anim_args.__dict__)}
        json.dump(s, f, ensure_ascii=False, indent=4)
        
    # resume from timestring
    if anim_args.resume_from_timestring:
        args.timestring = anim_args.resume_timestring

    # expand prompts out to per-frame
    prompt_series = pd.Series([np.nan for a in range(anim_args.max_frames)])
    for i, prompt in animation_prompts.items():
        prompt_series[i] = prompt
    prompt_series = prompt_series.ffill().bfill()

    # check for video inits
    using_vid_init = anim_args.animation_mode == 'Video Input'

    # load depth model for 3D
    predict_depths = (anim_args.animation_mode == '3D' and anim_args.use_depth_warping) or anim_args.save_depth_maps
    if predict_depths:
        depth_model = DepthModel(device)
        depth_model.load_midas(models_path)
        if anim_args.midas_weight < 1.0:
            depth_model.load_adabins()
    else:
        depth_model = None
        anim_args.save_depth_maps = False

    # state for interpolating between diffusion steps
    turbo_steps = 1 if using_vid_init else int(anim_args.diffusion_cadence)
    turbo_prev_image, turbo_prev_frame_idx = None, 0
    turbo_next_image, turbo_next_frame_idx = None, 0

    # resume animation
    prev_sample = None
    color_match_sample = None
<<<<<<< HEAD
    
    # resume animation
    if anim_args.resume_from_timestring:
    	path = os.path.join(args.outdir,f"{args.timestring}_{start_frame-1:05}.png")
    	img = cv2.imread(path)
    	img = cv2.cvtColor(img, cv2.COLOR_BGR2RGB)
    	prev_sample = sample_from_cv2(img)
    
    for frame_idx in range(start_frame,anim_args.max_frames):
=======
    if anim_args.resume_from_timestring:
        last_frame = start_frame-1
        if turbo_steps > 1:
            last_frame -= last_frame%turbo_steps
        path = os.path.join(args.outdir,f"{args.timestring}_{last_frame:05}.png")
        img = cv2.imread(path)
        img = cv2.cvtColor(img, cv2.COLOR_BGR2RGB)
        prev_sample = sample_from_cv2(img)
        if anim_args.color_coherence != 'None':
            color_match_sample = img
        if turbo_steps > 1:
            turbo_next_image, turbo_next_frame_idx = sample_to_cv2(prev_sample, type=np.float32), last_frame
            turbo_prev_image, turbo_prev_frame_idx = turbo_next_image, turbo_next_frame_idx
            start_frame = last_frame+turbo_steps

    args.n_samples = 1
    frame_idx = start_frame
    while frame_idx < anim_args.max_frames:
>>>>>>> b7f232c1
        print(f"Rendering animation frame {frame_idx} of {anim_args.max_frames}")
        noise = keys.noise_schedule_series[frame_idx]
        strength = keys.strength_schedule_series[frame_idx]
        contrast = keys.contrast_schedule_series[frame_idx]
<<<<<<< HEAD
=======
        depth = None
        
        # emit in-between frames
        if turbo_steps > 1:
            tween_frame_start_idx = max(0, frame_idx-turbo_steps)
            for tween_frame_idx in range(tween_frame_start_idx, frame_idx):
                tween = float(tween_frame_idx - tween_frame_start_idx + 1) / float(frame_idx - tween_frame_start_idx)
                print(f"  creating in between frame {tween_frame_idx} tween:{tween:0.2f}")

                advance_prev = turbo_prev_image is not None and tween_frame_idx > turbo_prev_frame_idx
                advance_next = tween_frame_idx > turbo_next_frame_idx

                if depth_model is not None:
                    assert(turbo_next_image is not None)
                    depth = depth_model.predict(turbo_next_image, anim_args)

                if anim_args.animation_mode == '2D':
                    if advance_prev:
                        turbo_prev_image = anim_frame_warp_2d(turbo_prev_image, args, anim_args, keys, tween_frame_idx)
                    if advance_next:
                        turbo_next_image = anim_frame_warp_2d(turbo_next_image, args, anim_args, keys, tween_frame_idx)
                else: # '3D'
                    if advance_prev:
                        turbo_prev_image = anim_frame_warp_3d(turbo_prev_image, depth, anim_args, keys, tween_frame_idx)
                    if advance_next:
                        turbo_next_image = anim_frame_warp_3d(turbo_next_image, depth, anim_args, keys, tween_frame_idx)
                turbo_prev_frame_idx = turbo_next_frame_idx = tween_frame_idx

                if turbo_prev_image is not None and tween < 1.0:
                    img = turbo_prev_image*(1.0-tween) + turbo_next_image*tween
                else:
                    img = turbo_next_image

                filename = f"{args.timestring}_{tween_frame_idx:05}.png"
                cv2.imwrite(os.path.join(args.outdir, filename), cv2.cvtColor(img.astype(np.uint8), cv2.COLOR_RGB2BGR))
                if anim_args.save_depth_maps:
                    depth_model.save(os.path.join(args.outdir, f"{args.timestring}_depth_{tween_frame_idx:05}.png"), depth)
            if turbo_next_image is not None:
                prev_sample = sample_from_cv2(turbo_next_image)
>>>>>>> b7f232c1

        # apply transforms to previous frame
        if prev_sample is not None:
            if anim_args.animation_mode == '2D':
                prev_img = anim_frame_warp_2d(sample_to_cv2(prev_sample), args, anim_args, keys, frame_idx)
            else: # '3D'
                prev_img_cv2 = sample_to_cv2(prev_sample)
                depth = depth_model.predict(prev_img_cv2, anim_args) if depth_model else None
                prev_img = anim_frame_warp_3d(prev_img_cv2, depth, anim_args, keys, frame_idx)

            # apply color matching
            if anim_args.color_coherence != 'None':
                if color_match_sample is None:
                    color_match_sample = prev_img.copy()
                else:
                    prev_img = maintain_colors(prev_img, color_match_sample, anim_args.color_coherence)

            # apply scaling
            contrast_sample = prev_img * contrast
            # apply frame noising
            noised_sample = add_noise(sample_from_cv2(contrast_sample), noise)

            # use transformed previous frame as init for current
            args.use_init = True
            if half_precision:
                args.init_sample = noised_sample.half().to(device)
            else:
                args.init_sample = noised_sample.to(device)
            args.strength = max(0.0, min(1.0, strength))

        # grab prompt for current frame
        args.prompt = prompt_series[frame_idx]
        print(f"{args.prompt}")
        print(f"{args.timestring}")

        # grab init image for current frame
        if using_vid_init:
            init_frame = os.path.join(args.outdir, 'inputframes', f"{frame_idx+1:04}.jpg")            
            print(f"Using video init frame {init_frame}")
            args.init_image = init_frame

        # sample the diffusion model
        sample, image = generate(args, return_latent=False, return_sample=True)
        if not using_vid_init:
            prev_sample = sample

        if turbo_steps > 1:
            turbo_prev_image, turbo_prev_frame_idx = turbo_next_image, turbo_next_frame_idx
            turbo_next_image, turbo_next_frame_idx = sample_to_cv2(sample, type=np.float32), frame_idx
            frame_idx += turbo_steps
        else:    
            filename = f"{args.timestring}_{frame_idx:05}.png"
            image.save(os.path.join(args.outdir, filename))
            if anim_args.save_depth_maps:
                if depth is None:
                    depth = depth_model.predict(sample_to_cv2(prev_sample), anim_args)
                depth_model.save(os.path.join(args.outdir, f"{args.timestring}_depth_{frame_idx:05}.png"), depth)
            frame_idx += 1

        display.clear_output(wait=True)
        display.display(image)

        args.seed = next_seed(args)

def render_input_video(args, anim_args):
    # create a folder for the video input frames to live in
    video_in_frame_path = os.path.join(args.outdir, 'inputframes') 
    os.makedirs(video_in_frame_path, exist_ok=True)
    
    # save the video frames from input video
    print(f"Exporting Video Frames (1 every {anim_args.extract_nth_frame}) frames to {video_in_frame_path}...")
    try:
        for f in pathlib.Path(video_in_frame_path).glob('*.jpg'):
            f.unlink()
    except:
        pass
    vf = r'select=not(mod(n\,'+str(anim_args.extract_nth_frame)+'))'
    subprocess.run([
        'ffmpeg', '-i', f'{anim_args.video_init_path}', 
        '-vf', f'{vf}', '-vsync', 'vfr', '-q:v', '2', 
        '-loglevel', 'error', '-stats',  
        os.path.join(video_in_frame_path, '%04d.jpg')
    ], stdout=subprocess.PIPE).stdout.decode('utf-8')

    # determine max frames from length of input frames
    anim_args.max_frames = len([f for f in pathlib.Path(video_in_frame_path).glob('*.jpg')])

    args.use_init = True
    print(f"Loading {anim_args.max_frames} input frames from {video_in_frame_path} and saving video frames to {args.outdir}")
    render_animation(args, anim_args)

def render_interpolation(args, anim_args):
    # animations use key framed prompts
    args.prompts = animation_prompts

    # create output folder for the batch
    os.makedirs(args.outdir, exist_ok=True)
    print(f"Saving animation frames to {args.outdir}")

    # save settings for the batch
    settings_filename = os.path.join(args.outdir, f"{args.timestring}_settings.txt")
    with open(settings_filename, "w+", encoding="utf-8") as f:
        s = {**dict(args.__dict__), **dict(anim_args.__dict__)}
        json.dump(s, f, ensure_ascii=False, indent=4)
    
    # Interpolation Settings
    args.n_samples = 1
    args.seed_behavior = 'fixed' # force fix seed at the moment bc only 1 seed is available
    prompts_c_s = [] # cache all the text embeddings

    print(f"Preparing for interpolation of the following...")

    for i, prompt in animation_prompts.items():
      args.prompt = prompt

      # sample the diffusion model
      results = generate(args, return_c=True)
      c, image = results[0], results[1]
      prompts_c_s.append(c) 
      
      # display.clear_output(wait=True)
      display.display(image)
      
      args.seed = next_seed(args)

    display.clear_output(wait=True)
    print(f"Interpolation start...")

    frame_idx = 0

    if anim_args.interpolate_key_frames:
      for i in range(len(prompts_c_s)-1):
        dist_frames = list(animation_prompts.items())[i+1][0] - list(animation_prompts.items())[i][0]
        if dist_frames <= 0:
          print("key frames duplicated or reversed. interpolation skipped.")
          return
        else:
          for j in range(dist_frames):
            # interpolate the text embedding
            prompt1_c = prompts_c_s[i]
            prompt2_c = prompts_c_s[i+1]  
            args.init_c = prompt1_c.add(prompt2_c.sub(prompt1_c).mul(j * 1/dist_frames))

            # sample the diffusion model
            results = generate(args)
            image = results[0]

            filename = f"{args.timestring}_{frame_idx:05}.png"
            image.save(os.path.join(args.outdir, filename))
            frame_idx += 1

            display.clear_output(wait=True)
            display.display(image)

            args.seed = next_seed(args)

    else:
      for i in range(len(prompts_c_s)-1):
        for j in range(anim_args.interpolate_x_frames+1):
          # interpolate the text embedding
          prompt1_c = prompts_c_s[i]
          prompt2_c = prompts_c_s[i+1]  
          args.init_c = prompt1_c.add(prompt2_c.sub(prompt1_c).mul(j * 1/(anim_args.interpolate_x_frames+1)))

          # sample the diffusion model
          results = generate(args)
          image = results[0]

          filename = f"{args.timestring}_{frame_idx:05}.png"
          image.save(os.path.join(args.outdir, filename))
          frame_idx += 1

          display.clear_output(wait=True)
          display.display(image)

          args.seed = next_seed(args)

    # generate the last prompt
    args.init_c = prompts_c_s[-1]
    results = generate(args)
    image = results[0]
    filename = f"{args.timestring}_{frame_idx:05}.png"
    image.save(os.path.join(args.outdir, filename))

    display.clear_output(wait=True)
    display.display(image)
    args.seed = next_seed(args)

    #clear init_c
    args.init_c = None


args = SimpleNamespace(**DeforumArgs())
anim_args = SimpleNamespace(**DeforumAnimArgs())

args.timestring = time.strftime('%Y%m%d%H%M%S')
args.strength = max(0.0, min(1.0, args.strength))

if args.seed == -1:
    args.seed = random.randint(0, 2**32 - 1)
if not args.use_init:
    args.init_image = None
if args.sampler == 'plms' and (args.use_init or anim_args.animation_mode != 'None'):
    print(f"Init images aren't supported with PLMS yet, switching to KLMS")
    args.sampler = 'klms'
if args.sampler != 'ddim':
    args.ddim_eta = 0

if anim_args.animation_mode == 'None':
    anim_args.max_frames = 1
elif anim_args.animation_mode == 'Video Input':
    args.use_init = True

# dispatch to appropriate renderer
if anim_args.animation_mode == '2D' or anim_args.animation_mode == '3D':
    render_animation(args, anim_args)
elif anim_args.animation_mode == 'Video Input':
    render_input_video(args, anim_args)
elif anim_args.animation_mode == 'Interpolation':
    render_interpolation(args, anim_args)
else:
    render_image_batch(args)    

# %%
# !! {"metadata":{
# !!   "id": "4zV0J_YbMCTx"
# !! }}
"""
# Create video from frames
"""

# %%
# !! {"metadata":{
# !!   "cellView": "form",
# !!   "id": "no2jP8HTMBM0"
# !! }}
skip_video_for_run_all = True #@param {type: 'boolean'}
fps = 12 #@param {type:"number"}
#@markdown **Manual Settings**
use_manual_settings = False #@param {type:"boolean"}
image_path = "/content/drive/MyDrive/AI/StableDiffusion/2022-09/20220903000939_%05d.png" #@param {type:"string"}
mp4_path = "/content/drive/MyDrive/AI/StableDiffusion/2022-09/20220903000939.mp4" #@param {type:"string"}


if skip_video_for_run_all == True:
    print('Skipping video creation, uncheck skip_video_for_run_all if you want to run it')
else:
    import os
    import subprocess
    from base64 import b64encode

    print(f"{image_path} -> {mp4_path}")

    if use_manual_settings:
        max_frames = "200" #@param {type:"string"}
    else:
        image_path = os.path.join(args.outdir, f"{args.timestring}_%05d.png")
        mp4_path = os.path.join(args.outdir, f"{args.timestring}.mp4")
        max_frames = str(anim_args.max_frames)

    # make video
    cmd = [
        'ffmpeg',
        '-y',
        '-vcodec', 'png',
        '-r', str(fps),
        '-start_number', str(0),
        '-i', image_path,
        '-frames:v', max_frames,
        '-c:v', 'libx264',
        '-vf',
        f'fps={fps}',
        '-pix_fmt', 'yuv420p',
        '-crf', '17',
        '-preset', 'veryfast',
        mp4_path
    ]
    process = subprocess.Popen(cmd, stdout=subprocess.PIPE, stderr=subprocess.PIPE)
    stdout, stderr = process.communicate()
    if process.returncode != 0:
        print(stderr)
        raise RuntimeError(stderr)

    mp4 = open(mp4_path,'rb').read()
    data_url = "data:video/mp4;base64," + b64encode(mp4).decode()
    display.display( display.HTML(f'<video controls loop><source src="{data_url}" type="video/mp4"></video>') )

# %%
# !! {"main_metadata":{
# !!   "accelerator": "GPU",
# !!   "colab": {
# !!     "collapsed_sections": [],
# !!     "provenance": [],
# !!     "private_outputs": true
# !!   },
# !!   "gpuClass": "standard",
# !!   "kernelspec": {
# !!     "display_name": "Python 3",
# !!     "name": "python3"
# !!   },
# !!   "language_info": {
# !!     "name": "python"
# !!   }
# !! }}<|MERGE_RESOLUTION|>--- conflicted
+++ resolved
@@ -990,17 +990,6 @@
     # resume animation
     prev_sample = None
     color_match_sample = None
-<<<<<<< HEAD
-    
-    # resume animation
-    if anim_args.resume_from_timestring:
-    	path = os.path.join(args.outdir,f"{args.timestring}_{start_frame-1:05}.png")
-    	img = cv2.imread(path)
-    	img = cv2.cvtColor(img, cv2.COLOR_BGR2RGB)
-    	prev_sample = sample_from_cv2(img)
-    
-    for frame_idx in range(start_frame,anim_args.max_frames):
-=======
     if anim_args.resume_from_timestring:
         last_frame = start_frame-1
         if turbo_steps > 1:
@@ -1019,13 +1008,10 @@
     args.n_samples = 1
     frame_idx = start_frame
     while frame_idx < anim_args.max_frames:
->>>>>>> b7f232c1
         print(f"Rendering animation frame {frame_idx} of {anim_args.max_frames}")
         noise = keys.noise_schedule_series[frame_idx]
         strength = keys.strength_schedule_series[frame_idx]
         contrast = keys.contrast_schedule_series[frame_idx]
-<<<<<<< HEAD
-=======
         depth = None
         
         # emit in-between frames
@@ -1065,7 +1051,6 @@
                     depth_model.save(os.path.join(args.outdir, f"{args.timestring}_depth_{tween_frame_idx:05}.png"), depth)
             if turbo_next_image is not None:
                 prev_sample = sample_from_cv2(turbo_next_image)
->>>>>>> b7f232c1
 
         # apply transforms to previous frame
         if prev_sample is not None:
@@ -1098,8 +1083,7 @@
 
         # grab prompt for current frame
         args.prompt = prompt_series[frame_idx]
-        print(f"{args.prompt}")
-        print(f"{args.timestring}")
+        print(f"{args.prompt} {args.seed}")
 
         # grab init image for current frame
         if using_vid_init:
