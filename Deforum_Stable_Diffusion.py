# %%
# !! {"metadata":{
# !!   "id": "c442uQJ_gUgy"
# !! }}
"""
# **Deforum Stable Diffusion v0.4**
[Stable Diffusion](https://github.com/CompVis/stable-diffusion) by Robin Rombach, Andreas Blattmann, Dominik Lorenz, Patrick Esser, Björn Ommer and the [Stability.ai](https://stability.ai/) Team. [K Diffusion](https://github.com/crowsonkb/k-diffusion) by [Katherine Crowson](https://twitter.com/RiversHaveWings). You need to get the ckpt file and put it on your Google Drive first to use this. It can be downloaded from [HuggingFace](https://huggingface.co/CompVis/stable-diffusion).

Notebook by [deforum](https://discord.gg/upmXXsrwZc)
"""

# %%
# !! {"metadata":{
# !!   "id": "T4knibRpAQ06"
# !! }}
"""
# Setup
"""

# %%
# !! {"metadata":{
# !!   "id": "2g-f7cQmf2Nt",
# !!   "cellView": "form"
# !! }}
#@markdown **NVIDIA GPU**
import subprocess
sub_p_res = subprocess.run(['nvidia-smi', '--query-gpu=name,memory.total,memory.free', '--format=csv,noheader'], stdout=subprocess.PIPE).stdout.decode('utf-8')
print(sub_p_res)

# %%
# !! {"metadata":{
# !!   "cellView": "form",
# !!   "id": "TxIOPT0G5Lx1"
# !! }}
#@markdown **Model and Output Paths**
# ask for the link
print("Local Path Variables:\n")

models_path = "/content/models" #@param {type:"string"}
output_path = "/content/output" #@param {type:"string"}

#@markdown **Google Drive Path Variables (Optional)**
mount_google_drive = True #@param {type:"boolean"}
force_remount = False

if mount_google_drive:
    from google.colab import drive # type: ignore
    try:
        drive_path = "/content/drive"
        drive.mount(drive_path,force_remount=force_remount)
        models_path_gdrive = "/content/drive/MyDrive/AI/models" #@param {type:"string"}
        output_path_gdrive = "/content/drive/MyDrive/AI/StableDiffusion" #@param {type:"string"}
        models_path = models_path_gdrive
        output_path = output_path_gdrive
    except:
        print("...error mounting drive or with drive path variables")
        print("...reverting to default path variables")

import os
os.makedirs(models_path, exist_ok=True)
os.makedirs(output_path, exist_ok=True)

print(f"models_path: {models_path}")
print(f"output_path: {output_path}")

# %%
# !! {"metadata":{
# !!   "id": "VRNl2mfepEIe",
# !!   "cellView": "form"
# !! }}
#@markdown **Setup Environment**

setup_environment = True #@param {type:"boolean"}
print_subprocess = False #@param {type:"boolean"}

if setup_environment:
    import subprocess, time
    print("Setting up environment...")
    start_time = time.time()
    all_process = [
        ['pip', 'install', 'torch==1.12.1+cu113', 'torchvision==0.13.1+cu113', '--extra-index-url', 'https://download.pytorch.org/whl/cu113'],
        ['pip', 'install', 'omegaconf==2.2.3', 'einops==0.4.1', 'pytorch-lightning==1.7.4', 'torchmetrics==0.9.3', 'torchtext==0.13.1', 'transformers==4.21.2', 'kornia==0.6.7'],
        ['git', 'clone', '-b', 'conditioning', 'https://github.com/enzymezoo-code/stable-diffusion'],
        ['pip', 'install', '-e', 'git+https://github.com/CompVis/taming-transformers.git@master#egg=taming-transformers'],
        ['pip', 'install', '-e', 'git+https://github.com/openai/CLIP.git@main#egg=clip'],
        ['pip', 'install', 'accelerate', 'ftfy', 'jsonmerge', 'matplotlib', 'resize-right', 'timm', 'torchdiffeq'],
        ['git', 'clone', 'https://github.com/shariqfarooq123/AdaBins.git'],
        ['git', 'clone', 'https://github.com/isl-org/MiDaS.git'],
        ['git', 'clone', 'https://github.com/MSFTserver/pytorch3d-lite.git'],
    ]
    for process in all_process:
        running = subprocess.run(process,stdout=subprocess.PIPE).stdout.decode('utf-8')
        if print_subprocess:
            print(running)
    
    print(subprocess.run(['git', 'clone', 'https://github.com/deforum/k-diffusion/'], stdout=subprocess.PIPE).stdout.decode('utf-8'))
    with open('k-diffusion/k_diffusion/__init__.py', 'w') as f:
        f.write('')

    end_time = time.time()
    print(f"Environment set up in {end_time-start_time:.0f} seconds")

# %%
# !! {"metadata":{
# !!   "id": "LJq1juNP92xy"
# !! }}
pip_sub_p_res = subprocess.run(['pip', 'install', 'git+https://github.com/openai/CLI'], stdout=subprocess.PIPE).stdout.decode('utf-8') #<cc-cm>
print(pip_sub_p_res) #<cc-cm>


# %%
# !! {"metadata":{
# !!   "id": "81qmVZbrm4uu",
# !!   "cellView": "form"
# !! }}
#@markdown **Python Definitions**
import json
from IPython import display
import gc, math, os, pathlib, subprocess, sys, time
import cv2
import numpy as np
import pandas as pd
import random
import requests
import torch
import torch.nn as nn
import torchvision.transforms as T
import torchvision.transforms.functional as TF
from contextlib import contextmanager, nullcontext
from einops import rearrange, repeat
from omegaconf import OmegaConf
from PIL import Image
from pytorch_lightning import seed_everything
from skimage.exposure import match_histograms
from torchvision.utils import make_grid
from tqdm import tqdm, trange
from types import SimpleNamespace
from torch import autocast
from sklearn.cluster import KMeans
from scipy.ndimage import gaussian_filter

sys.path.extend([
    'src/taming-transformers',
    'src/clip',
    'stable-diffusion/',
    'k-diffusion',
    'pytorch3d-lite',
    'AdaBins',
    'MiDaS',
])

import py3d_tools as p3d

from helpers import DepthModel, sampler_fn
from k_diffusion.external import CompVisDenoiser
from ldm.util import instantiate_from_config
from ldm.models.diffusion.ddim import DDIMSampler
from ldm.models.diffusion.plms import PLMSSampler

def sanitize(prompt):
    whitelist = set('abcdefghijklmnopqrstuvwxyz ABCDEFGHIJKLMNOPQRSTUVWXYZ')
    tmp = ''.join(filter(whitelist.__contains__, prompt))
    return tmp.replace(' ', '_')

from functools import reduce
def construct_RotationMatrixHomogenous(rotation_angles):
    assert(type(rotation_angles)==list and len(rotation_angles)==3)
    RH = np.eye(4,4)
    cv2.Rodrigues(np.array(rotation_angles), RH[0:3, 0:3])
    return RH

# https://en.wikipedia.org/wiki/Rotation_matrix
def getRotationMatrixManual(rotation_angles):
	
    rotation_angles = [np.deg2rad(x) for x in rotation_angles]
    
    phi         = rotation_angles[0] # around x
    gamma       = rotation_angles[1] # around y
    theta       = rotation_angles[2] # around z
    
    # X rotation
    Rphi        = np.eye(4,4)
    sp          = np.sin(phi)
    cp          = np.cos(phi)
    Rphi[1,1]   = cp
    Rphi[2,2]   = Rphi[1,1]
    Rphi[1,2]   = -sp
    Rphi[2,1]   = sp
    
    # Y rotation
    Rgamma        = np.eye(4,4)
    sg            = np.sin(gamma)
    cg            = np.cos(gamma)
    Rgamma[0,0]   = cg
    Rgamma[2,2]   = Rgamma[0,0]
    Rgamma[0,2]   = sg
    Rgamma[2,0]   = -sg
    
    # Z rotation (in-image-plane)
    Rtheta      = np.eye(4,4)
    st          = np.sin(theta)
    ct          = np.cos(theta)
    Rtheta[0,0] = ct
    Rtheta[1,1] = Rtheta[0,0]
    Rtheta[0,1] = -st
    Rtheta[1,0] = st
    
    R           = reduce(lambda x,y : np.matmul(x,y), [Rphi, Rgamma, Rtheta]) 
    
    return R


def getPoints_for_PerspectiveTranformEstimation(ptsIn, ptsOut, W, H, sidelength):
    
    ptsIn2D      =  ptsIn[0,:]
    ptsOut2D     =  ptsOut[0,:]
    ptsOut2Dlist =  []
    ptsIn2Dlist  =  []
    
    for i in range(0,4):
        ptsOut2Dlist.append([ptsOut2D[i,0], ptsOut2D[i,1]])
        ptsIn2Dlist.append([ptsIn2D[i,0], ptsIn2D[i,1]])
    
    pin  =  np.array(ptsIn2Dlist)   +  [W/2.,H/2.]
    pout = (np.array(ptsOut2Dlist)  +  [1.,1.]) * (0.5*sidelength)
    pin  = pin.astype(np.float32)
    pout = pout.astype(np.float32)
    
    return pin, pout

def warpMatrix(W, H, theta, phi, gamma, scale, fV):
    
    # M is to be estimated
    M          = np.eye(4, 4)
    
    fVhalf     = np.deg2rad(fV/2.)
    d          = np.sqrt(W*W+H*H)
    sideLength = scale*d/np.cos(fVhalf)
    h          = d/(2.0*np.sin(fVhalf))
    n          = h-(d/2.0);
    f          = h+(d/2.0);
    
    # Translation along Z-axis by -h
    T       = np.eye(4,4)
    T[2,3]  = -h
    
    # Rotation matrices around x,y,z
    R = getRotationMatrixManual([phi, gamma, theta])
    
    
    # Projection Matrix 
    P       = np.eye(4,4)
    P[0,0]  = 1.0/np.tan(fVhalf)
    P[1,1]  = P[0,0]
    P[2,2]  = -(f+n)/(f-n)
    P[2,3]  = -(2.0*f*n)/(f-n)
    P[3,2]  = -1.0
    
    # pythonic matrix multiplication
    F       = reduce(lambda x,y : np.matmul(x,y), [P, T, R]) 
    
    # shape should be 1,4,3 for ptsIn and ptsOut since perspectiveTransform() expects data in this way. 
    # In C++, this can be achieved by Mat ptsIn(1,4,CV_64FC3);
    ptsIn = np.array([[
                 [-W/2., H/2., 0.],[ W/2., H/2., 0.],[ W/2.,-H/2., 0.],[-W/2.,-H/2., 0.]
                 ]])
    ptsOut  = np.array(np.zeros((ptsIn.shape), dtype=ptsIn.dtype))
    ptsOut  = cv2.perspectiveTransform(ptsIn, F)
    
    ptsInPt2f, ptsOutPt2f = getPoints_for_PerspectiveTranformEstimation(ptsIn, ptsOut, W, H, sideLength)
    
    # check float32 otherwise OpenCV throws an error
    assert(ptsInPt2f.dtype  == np.float32)
    assert(ptsOutPt2f.dtype == np.float32)
    M33 = cv2.getPerspectiveTransform(ptsInPt2f,ptsOutPt2f)

    return M33, sideLength

def anim_frame_warp_2d(prev_img_cv2, args, anim_args, keys, frame_idx):
    angle = keys.angle_series[frame_idx]
    zoom = keys.zoom_series[frame_idx]
    translation_x = keys.translation_x_series[frame_idx]
    translation_y = keys.translation_y_series[frame_idx]

    center = (args.W // 2, args.H // 2)
    trans_mat = np.float32([[1, 0, translation_x], [0, 1, translation_y]])
    rot_mat = cv2.getRotationMatrix2D(center, angle, zoom)
    trans_mat = np.vstack([trans_mat, [0,0,1]])
    rot_mat = np.vstack([rot_mat, [0,0,1]])
    if anim_args.flip_2d_perspective:
        perspective_flip_theta = keys.perspective_flip_theta_series[frame_idx]
        perspective_flip_phi = keys.perspective_flip_phi_series[frame_idx]
        perspective_flip_gamma = keys.perspective_flip_gamma_series[frame_idx]
        perspective_flip_fv = keys.perspective_flip_fv_series[frame_idx]
        M,sl = warpMatrix(args.W, args.H, perspective_flip_theta, perspective_flip_phi, perspective_flip_gamma, 1., perspective_flip_fv);
        post_trans_mat = np.float32([[1, 0, (args.W-sl)/2], [0, 1, (args.H-sl)/2]])
        post_trans_mat = np.vstack([post_trans_mat, [0,0,1]])
        bM = np.matmul(M, post_trans_mat)
        xform = np.matmul(bM, rot_mat, trans_mat)
    else:
        xform = np.matmul(rot_mat, trans_mat)

    return cv2.warpPerspective(
        prev_img_cv2,
        xform,
        (prev_img_cv2.shape[1], prev_img_cv2.shape[0]),
        borderMode=cv2.BORDER_WRAP if anim_args.border == 'wrap' else cv2.BORDER_REPLICATE
    )

def anim_frame_warp_3d(prev_img_cv2, depth, anim_args, keys, frame_idx):
    TRANSLATION_SCALE = 1.0/200.0 # matches Disco
    translate_xyz = [
        -keys.translation_x_series[frame_idx] * TRANSLATION_SCALE, 
        keys.translation_y_series[frame_idx] * TRANSLATION_SCALE, 
        -keys.translation_z_series[frame_idx] * TRANSLATION_SCALE
    ]
    rotate_xyz = [
        math.radians(keys.rotation_3d_x_series[frame_idx]), 
        math.radians(keys.rotation_3d_y_series[frame_idx]), 
        math.radians(keys.rotation_3d_z_series[frame_idx])
    ]
    rot_mat = p3d.euler_angles_to_matrix(torch.tensor(rotate_xyz, device=device), "XYZ").unsqueeze(0)
    result = transform_image_3d(prev_img_cv2, depth, rot_mat, translate_xyz, anim_args)
    torch.cuda.empty_cache()
    return result

def add_noise(sample: torch.Tensor, noise_amt: float) -> torch.Tensor:
    return sample + torch.randn(sample.shape, device=sample.device) * noise_amt

def get_output_folder(output_path, batch_folder):
    out_path = os.path.join(output_path,time.strftime('%Y-%m'))
    if batch_folder != "":
        out_path = os.path.join(out_path, batch_folder)
    os.makedirs(out_path, exist_ok=True)
    return out_path

def load_img(path, shape=None, use_alpha_as_mask=False):
    # use_alpha_as_mask: Read the alpha channel of the image as the mask image
    if path.startswith('http://') or path.startswith('https://'):
        image = Image.open(requests.get(path, stream=True).raw)
    else:
        image = Image.open(path)

    if use_alpha_as_mask:
        image = image.convert('RGBA')
    else:
        image = image.convert('RGB')

    if shape is not None:
        image = image.resize(shape, resample=Image.LANCZOS)

    mask_image = None
    if use_alpha_as_mask:
      # Split alpha channel into a mask_image
      red, green, blue, alpha = Image.Image.split(image)
      mask_image = alpha.convert('L')
      image = image.convert('RGB')

    image = np.array(image).astype(np.float16) / 255.0
    image = image[None].transpose(0, 3, 1, 2)
    image = torch.from_numpy(image)
    image = 2.*image - 1.

    return image, mask_image

def load_mask_latent(mask_input, shape):
    # mask_input (str or PIL Image.Image): Path to the mask image or a PIL Image object
    # shape (list-like len(4)): shape of the image to match, usually latent_image.shape
    
    if isinstance(mask_input, str): # mask input is probably a file name
        if mask_input.startswith('http://') or mask_input.startswith('https://'):
            mask_image = Image.open(requests.get(mask_input, stream=True).raw).convert('RGBA')
        else:
            mask_image = Image.open(mask_input).convert('RGBA')
    elif isinstance(mask_input, Image.Image):
        mask_image = mask_input
    else:
        raise Exception("mask_input must be a PIL image or a file name")

    mask_w_h = (shape[-1], shape[-2])
    mask = mask_image.resize(mask_w_h, resample=Image.LANCZOS)
    mask = mask.convert("L")
    return mask

def prepare_mask(mask_input, mask_shape, mask_brightness_adjust=1.0, mask_contrast_adjust=1.0):
    # mask_input (str or PIL Image.Image): Path to the mask image or a PIL Image object
    # shape (list-like len(4)): shape of the image to match, usually latent_image.shape
    # mask_brightness_adjust (non-negative float): amount to adjust brightness of the iamge, 
    #     0 is black, 1 is no adjustment, >1 is brighter
    # mask_contrast_adjust (non-negative float): amount to adjust contrast of the image, 
    #     0 is a flat grey image, 1 is no adjustment, >1 is more contrast
    
    mask = load_mask_latent(mask_input, mask_shape)

    # Mask brightness/contrast adjustments
    if mask_brightness_adjust != 1:
        mask = TF.adjust_brightness(mask, mask_brightness_adjust)
    if mask_contrast_adjust != 1:
        mask = TF.adjust_contrast(mask, mask_contrast_adjust)

    # Mask image to array
    mask = np.array(mask).astype(np.float32) / 255.0
    mask = np.tile(mask,(4,1,1))
    mask = np.expand_dims(mask,axis=0)
    mask = torch.from_numpy(mask)

    if args.invert_mask:
        mask = ( (mask - 0.5) * -1) + 0.5
    
    mask = np.clip(mask,0,1)
    return mask

def maintain_colors(prev_img, color_match_sample, mode):
    if mode == 'Match Frame 0 RGB':
        return match_histograms(prev_img, color_match_sample, multichannel=True)
    elif mode == 'Match Frame 0 HSV':
        prev_img_hsv = cv2.cvtColor(prev_img, cv2.COLOR_RGB2HSV)
        color_match_hsv = cv2.cvtColor(color_match_sample, cv2.COLOR_RGB2HSV)
        matched_hsv = match_histograms(prev_img_hsv, color_match_hsv, multichannel=True)
        return cv2.cvtColor(matched_hsv, cv2.COLOR_HSV2RGB)
    else: # Match Frame 0 LAB
        prev_img_lab = cv2.cvtColor(prev_img, cv2.COLOR_RGB2LAB)
        color_match_lab = cv2.cvtColor(color_match_sample, cv2.COLOR_RGB2LAB)
        matched_lab = match_histograms(prev_img_lab, color_match_lab, multichannel=True)
        return cv2.cvtColor(matched_lab, cv2.COLOR_LAB2RGB)

###
# Loss functions
###

# blue loss from @johnowhitaker's tutorial on Grokking Stable Diffusion
def blue_loss_fn(x, sigma, **kwargs):
  # How far are the blue channel values to 0.9:
  error = torch.abs(x[:,-1, :, :] - 0.9).mean() 
  return error

# MSE loss from init
def make_mse_loss(target):
    def mse_loss(x, sigma, **kwargs):
        return (x - target).square().mean()
    return mse_loss


def make_rgb_color_match_loss(target, n_colors, ignore_sat_scale=None):

    assert n_colors > 0, "Must use at least one color"

    def display_color_palette(color_list):
        # Expand to 64x64 grid of color pixels
        images = color_list.unsqueeze(2).repeat(1,1,64).unsqueeze(3).repeat(1,1,1,64)
        images = images.double().cpu().add(1).div(2).clamp(0, 1)
        images = torch.tensor(np.array(images))
        grid = make_grid(images, 8).cpu()
        display.display(TF.to_pil_image(grid))
        return

    if ignore_sat_scale is None:
        kmeans = KMeans(n_clusters=n_colors, random_state=0).fit(torch.flatten(target[0],1,2).T.cpu().numpy())
    else:
        kmeans = KMeans(n_clusters=n_colors, random_state=0).fit(torch.flatten(TF.adjust_saturation(target[0].float(),ignore_sat_scale),1,2).T.cpu().numpy())
    color_list = torch.Tensor(kmeans.cluster_centers_).to(device)
    display_color_palette(color_list)
    print('color_list',color_list)
    # Get ratio of each color class in the target image
    color_indexes, color_counts = np.unique(kmeans.labels_, return_counts=True)
    color_list = color_list[color_indexes]
    color_ratios = color_counts / torch.sum(torch.Tensor(color_counts))
    print('color_ratios',color_ratios)


    def rgb_color_match_loss(x, sigma, **kwargs):
        min_color_norm_distances = torch.ones(x.shape).to(device) * 2.0 # difference won't be more than 2 if values are between -1 and 1
        for color in color_list:
            color = color[None,:,None].repeat(1,1,x.shape[2]).unsqueeze(3).repeat(1,1,1,x.shape[3])
            if ignore_sat_scale is None:
                color_distances = torch.linalg.norm(x - color,  dim=1)
            else:
                color_distances = torch.linalg.norm(TF.adjust_saturation(x, ignore_sat_scale) - color,  dim=1)
            min_color_norm_distances = torch.minimum(min_color_norm_distances,color_distances)

        # # Get ratio of each color class
        # # get the class of each
        # color_classes = ... WIP. Might have to use Wasserstein metric instead for color ratios
        # color_counts = torch.unique(color_classes, return_counts=True)
        
        return min_color_norm_distances.square().mean()

    return rgb_color_match_loss


###
# Thresholding functions for grad
###
def threshold_by(threshold, threshold_type):

  def dynamic_thresholding(vals, sigma):
      # Dynamic thresholding from Imagen paper (May 2022)
      s = np.percentile(np.abs(vals.cpu()), threshold, axis=tuple(range(1,vals.ndim)))
      s = np.max(np.append(s,1.0))
      vals = torch.clamp(vals, -1*s, s)
      vals = torch.FloatTensor.div(vals, s)
      return vals

  def static_thresholding(vals, sigma):
      vals = torch.clamp(vals, -1*threshold, threshold)
      return vals

  def mean_thresholding(vals, sigma): # Thresholding that appears in Jax and Disco
      magnitude = vals.square().mean(axis=(1,2,3),keepdims=True).sqrt()
      vals = vals * torch.where(magnitude > threshold, threshold / magnitude, 1.0)
      # vals = static_thresholding(vals, sigma)
      return vals

  if threshold_type == 'dynamic':
      return dynamic_thresholding
  elif threshold_type == 'static':
      return static_thresholding
  elif threshold_type == 'mean':
      return mean_thresholding
  else:
      raise Exception(f"Thresholding type {threshold_type} not supported")


###
# Conditioning helper functions
###
# Decodes the image without passing through the upscaler. The resulting image will be the same size as the latent
# Thanks to Kevin Turner (https://github.com/keturn) we have a shortcut to look at the decoded image!
def make_simple_decode(model_name, device='cuda:0'):
    v1_4_rgb_latent_factors = [
        #   R       G       B
        [ 0.298,  0.207,  0.208],  # L1
        [ 0.187,  0.286,  0.173],  # L2
        [-0.158,  0.189,  0.264],  # L3
        [-0.184, -0.271, -0.473],  # L4
    ]

    if model_name == "sd-v1-4":
        rgb_latent_factors = torch.Tensor(v1_4_rgb_latent_factors).to(device)
    else:
      raise Exception(f"Model name {model_name} not recognized.")

    def simple_decode(latent):
        latent_image = latent.permute(0, 2, 3, 1) @ rgb_latent_factors
        latent_image = latent_image.permute(0, 3, 1, 2)
        return latent_image
    
    return simple_decode


def make_cond_fn(loss_fn, scale, wrt='x', decode_method=None, verbose=False):
    # Turns a loss function into a cond function that is applied to the decoded RGB sample
    # loss_fn (function): func(x, sigma, denoised) -> number
    # scale (number): how much this loss is applied to the image
    # wrt (str): ['x','x0_pred'] get the gradient with respect to this variable, default x
    # decode_method (str): ['autoencoder','linear'] method to decode the latent to an image
    if wrt is None:
        wrt = 'x'

    if decode_method is None:
        decode_func = lambda x: x
    elif decode_method == "autoencoder":
        decode_func = model.differentiable_decode_first_stage
    elif decode_method == "linear":
        decode_func = simple_decode

    def cond_fn(x, sigma, denoised, **kwargs):
        with torch.enable_grad():
            denoised_sample = decode_func(denoised).requires_grad_()
            loss = loss_fn(denoised_sample, sigma, **kwargs) * scale
            grad = -torch.autograd.grad(loss, x)[0]
        verbose_print('Loss:', loss.item())
        return grad

    def cond_fn_pred(x, sigma, denoised, **kwargs):
        with torch.enable_grad():
            denoised_sample = decode_func(denoised).requires_grad_()
            loss = loss_fn(denoised_sample, sigma, **kwargs) * scale
            grad = -torch.autograd.grad(loss, denoised)[0]
        verbose_print('Loss:', loss.item())
        return grad

    verbose_print = print if verbose else lambda *args, **kwargs: None
    
    if wrt == 'x':
        return cond_fn
    elif wrt == 'x0_pred':
        return cond_fn_pred
    else:
        raise Exception(f"Variable wrt == {wrt} not recognised.")

#
# Callback functions
#
class SamplerCallback(object):
    # Creates the callback function to be passed into the samplers for each step
    def __init__(self, args, mask=None, init_latent=None, sigmas=None, sampler=None,
                  verbose=False):
        self.sampler_name = args.sampler
        self.dynamic_threshold = args.dynamic_threshold
        self.static_threshold = args.static_threshold
        self.mask = mask
        self.init_latent = init_latent 
        self.sigmas = sigmas
        self.sampler = sampler
        self.verbose = verbose

        self.batch_size = args.n_samples
        self.save_sample_per_step = args.save_sample_per_step
        self.show_sample_per_step = args.show_sample_per_step
        self.paths_to_image_steps = [os.path.join( args.outdir, f"{args.timestring}_{index:02}_{args.seed}") for index in range(args.n_samples) ]

        if self.save_sample_per_step:
            for path in self.paths_to_image_steps:
                os.makedirs(path, exist_ok=True)

        self.step_index = 0

        self.noise = None
        if init_latent is not None:
            self.noise = torch.randn_like(init_latent, device=device)

        self.mask_schedule = None
        if sigmas is not None and len(sigmas) > 0:
            self.mask_schedule, _ = torch.sort(sigmas/torch.max(sigmas))
        elif len(sigmas) == 0:
            self.mask = None # no mask needed if no steps (usually happens because strength==1.0)

        if self.sampler_name in ["plms","ddim"]: 
            if mask is not None:
                assert sampler is not None, "Callback function for stable-diffusion samplers requires sampler variable"

        if self.sampler_name in ["plms","ddim"]: 
            # Callback function formated for compvis latent diffusion samplers
            self.callback = self.img_callback_
        else: 
            # Default callback function uses k-diffusion sampler variables
            self.callback = self.k_callback_

        self.verbose_print = print if verbose else lambda *args, **kwargs: None

    def view_sample_step(self, latents, path_name_modifier=''):
        samples = model.decode_first_stage(latents)
        if self.save_sample_per_step:
            fname = f'{path_name_modifier}_{self.step_index:05}.png'
            for i, sample in enumerate(samples):
                sample = sample.double().cpu().add(1).div(2).clamp(0, 1)
                sample = torch.tensor(np.array(sample))
                grid = make_grid(sample, 4).cpu()
                TF.to_pil_image(grid).save(os.path.join(self.paths_to_image_steps[i], fname))
        if self.show_sample_per_step:
            print(path_name_modifier)
            self.display_images(samples)
        return

    def display_images(self, images):
        images = images.double().cpu().add(1).div(2).clamp(0, 1)
        images = torch.tensor(np.array(images))
        grid = make_grid(images, 4).cpu()
        display.display(TF.to_pil_image(grid))
        return

    # The callback function is applied to the image at each step
    def dynamic_thresholding_(self, img, threshold):
        # Dynamic thresholding from Imagen paper (May 2022)
        s = np.percentile(np.abs(img.cpu()), threshold, axis=tuple(range(1,img.ndim)))
        s = np.max(np.append(s,1.0))
        torch.clamp_(img, -1*s, s)
        torch.FloatTensor.div_(img, s)

    # Callback for samplers in the k-diffusion repo, called thus:
    #   callback({'x': x, 'i': i, 'sigma': sigmas[i], 'sigma_hat': sigmas[i], 'denoised': denoised})
    def k_callback_(self, args_dict):
        self.step_index = args_dict['i']
        if self.dynamic_threshold is not None:
            self.dynamic_thresholding_(args_dict['x'], self.dynamic_threshold)
        if self.static_threshold is not None:
            torch.clamp_(args_dict['x'], -1*self.static_threshold, self.static_threshold)
        if self.mask is not None:
            init_noise = self.init_latent + self.noise * args_dict['sigma']
            is_masked = torch.logical_and(self.mask >= self.mask_schedule[args_dict['i']], self.mask != 0 )
            new_img = init_noise * torch.where(is_masked,1,0) + args_dict['x'] * torch.where(is_masked,0,1)
            args_dict['x'].copy_(new_img)

<<<<<<< HEAD
        if self.verbose:
            # self.view_sample_step(args_dict['denoised'], "x0_pred")
            # self.view_sample_step(model.decode_first_stage(args_dict['denoised']), "x0_pred_sample")
            self.view_sample_step(simple_decode(args_dict['denoised']), "x0_pred_simpledecode")
=======
        self.view_sample_step(args_dict['denoised'], "x0_pred")
>>>>>>> 11142f69

    # Callback for Compvis samplers
    # Function that is called on the image (img) and step (i) at each step
    def img_callback_(self, img, i):
        self.step_index = i
        # Thresholding functions
        if self.dynamic_threshold is not None:
            self.dynamic_thresholding_(img, self.dynamic_threshold)
        if self.static_threshold is not None:
            torch.clamp_(img, -1*self.static_threshold, self.static_threshold)
        if self.mask is not None:
            i_inv = len(self.sigmas) - i - 1
            init_noise = self.sampler.stochastic_encode(self.init_latent, torch.tensor([i_inv]*self.batch_size).to(device), noise=self.noise)
            is_masked = torch.logical_and(self.mask >= self.mask_schedule[i], self.mask != 0 )
            new_img = init_noise * torch.where(is_masked,1,0) + img * torch.where(is_masked,0,1)
            img.copy_(new_img)

        self.view_sample_step(img, "x")

def sample_from_cv2(sample: np.ndarray) -> torch.Tensor:
    sample = ((sample.astype(float) / 255.0) * 2) - 1
    sample = sample[None].transpose(0, 3, 1, 2).astype(np.float16)
    sample = torch.from_numpy(sample)
    return sample

def sample_to_cv2(sample: torch.Tensor, type=np.uint8) -> np.ndarray:
    sample_f32 = rearrange(sample.squeeze().cpu().numpy(), "c h w -> h w c").astype(np.float32)
    sample_f32 = ((sample_f32 * 0.5) + 0.5).clip(0, 1)
    sample_int8 = (sample_f32 * 255)
    return sample_int8.astype(type)

def transform_image_3d(prev_img_cv2, depth_tensor, rot_mat, translate, anim_args):
    # adapted and optimized version of transform_image_3d from Disco Diffusion https://github.com/alembics/disco-diffusion 
    w, h = prev_img_cv2.shape[1], prev_img_cv2.shape[0]

    aspect_ratio = float(w)/float(h)
    near, far, fov_deg = anim_args.near_plane, anim_args.far_plane, anim_args.fov
    persp_cam_old = p3d.FoVPerspectiveCameras(near, far, aspect_ratio, fov=fov_deg, degrees=True, device=device)
    persp_cam_new = p3d.FoVPerspectiveCameras(near, far, aspect_ratio, fov=fov_deg, degrees=True, R=rot_mat, T=torch.tensor([translate]), device=device)

    # range of [-1,1] is important to torch grid_sample's padding handling
    y,x = torch.meshgrid(torch.linspace(-1.,1.,h,dtype=torch.float32,device=device),torch.linspace(-1.,1.,w,dtype=torch.float32,device=device))
    z = torch.as_tensor(depth_tensor, dtype=torch.float32, device=device)
    xyz_old_world = torch.stack((x.flatten(), y.flatten(), z.flatten()), dim=1)

    xyz_old_cam_xy = persp_cam_old.get_full_projection_transform().transform_points(xyz_old_world)[:,0:2]
    xyz_new_cam_xy = persp_cam_new.get_full_projection_transform().transform_points(xyz_old_world)[:,0:2]

    offset_xy = xyz_new_cam_xy - xyz_old_cam_xy
    # affine_grid theta param expects a batch of 2D mats. Each is 2x3 to do rotation+translation.
    identity_2d_batch = torch.tensor([[1.,0.,0.],[0.,1.,0.]], device=device).unsqueeze(0)
    # coords_2d will have shape (N,H,W,2).. which is also what grid_sample needs.
    coords_2d = torch.nn.functional.affine_grid(identity_2d_batch, [1,1,h,w], align_corners=False)
    offset_coords_2d = coords_2d - torch.reshape(offset_xy, (h,w,2)).unsqueeze(0)

    image_tensor = rearrange(torch.from_numpy(prev_img_cv2.astype(np.float32)), 'h w c -> c h w').to(device)
    new_image = torch.nn.functional.grid_sample(
        image_tensor.add(1/512 - 0.0001).unsqueeze(0), 
        offset_coords_2d, 
        mode=anim_args.sampling_mode, 
        padding_mode=anim_args.padding_mode, 
        align_corners=False
    )

    # convert back to cv2 style numpy array
    result = rearrange(
        new_image.squeeze().clamp(0,255), 
        'c h w -> h w c'
    ).cpu().numpy().astype(prev_img_cv2.dtype)
    return result


## CLIP -----------------------------------------

class MakeCutouts(nn.Module):
    def __init__(self, cut_size, cutn, cut_pow=1.):
        super().__init__()
        self.cut_size = cut_size
        self.cutn = cutn
        self.cut_pow = cut_pow

    def forward(self, input):
        sideY, sideX = input.shape[2:4]
        max_size = min(sideX, sideY)
        min_size = min(sideX, sideY, self.cut_size)
        cutouts = []
        for _ in range(self.cutn):
            size = int(torch.rand([])**self.cut_pow * (max_size - min_size) + min_size)
            offsetx = torch.randint(0, sideX - size + 1, ())
            offsety = torch.randint(0, sideY - size + 1, ())
            cutout = input[:, :, offsety:offsety + size, offsetx:offsetx + size]
            cutouts.append(F.adaptive_avg_pool2d(cutout, self.cut_size))
        return torch.cat(cutouts)


def spherical_dist_loss(x, y):
    x = F.normalize(x, dim=-1)
    y = F.normalize(y, dim=-1)
    return (x - y).norm(dim=-1).div(2).arcsin().pow(2).mul(2)


def clip_loss_fn(x, sigma, **kwargs):
    clip_in = normalize(make_cutouts(x.add(1).div(2)))
    image_embeds = clip_model.encode_image(clip_in).float()
    dists = spherical_dist_loss(image_embeds[:, None], target_embeds[None])
    dists = dists.view([cutn, 1, -1])
    losses = dists.mul(weights).sum(2).mean(0)
    return losses.sum()

## CLIP -----------------------------------------

def generate(args, return_latent=False, return_sample=False, return_c=False):
    seed_everything(args.seed)
    os.makedirs(args.outdir, exist_ok=True)

    sampler = PLMSSampler(model) if args.sampler == 'plms' else DDIMSampler(model)
    model_wrap = CompVisDenoiser(model)
    batch_size = args.n_samples
    prompt = args.prompt
    assert prompt is not None
    data = [batch_size * [prompt]]
    precision_scope = autocast if args.precision == "autocast" else nullcontext

    init_latent = None
    mask_image = None
    init_image = None
    if args.init_latent is not None:
        init_latent = args.init_latent
    elif args.init_sample is not None:
        with precision_scope("cuda"):
            init_latent = model.get_first_stage_encoding(model.encode_first_stage(args.init_sample))
    elif args.use_init and args.init_image != None and args.init_image != '':
        init_image, mask_image = load_img(args.init_image, 
                                          shape=(args.W, args.H),  
                                          use_alpha_as_mask=args.use_alpha_as_mask)
        init_image = init_image.to(device)
        init_image = repeat(init_image, '1 ... -> b ...', b=batch_size)
        with precision_scope("cuda"):
            init_latent = model.get_first_stage_encoding(model.encode_first_stage(init_image))  # move to latent space        

    if not args.use_init and args.strength > 0 and args.strength_0_no_init:
        print("\nNo init image, but strength > 0. Strength has been auto set to 0, since use_init is False.")
        print("If you want to force strength > 0 with no init, please set strength_0_no_init to False.\n")
        args.strength = 0

    # Mask functions
    if args.use_mask:
        assert args.mask_file is not None or mask_image is not None, "use_mask==True: An mask image is required for a mask. Please enter a mask_file or use an init image with an alpha channel"
        assert args.use_init, "use_mask==True: use_init is required for a mask"
        assert init_latent is not None, "use_mask==True: An latent init image is required for a mask"


        mask = prepare_mask(args.mask_file if mask_image is None else mask_image, 
                            init_latent.shape, 
                            args.mask_contrast_adjust, 
                            args.mask_brightness_adjust)
        
        if (torch.all(mask == 0) or torch.all(mask == 1)) and args.use_alpha_as_mask:
            raise Warning("use_alpha_as_mask==True: Using the alpha channel from the init image as a mask, but the alpha channel is blank.")
        
        mask = mask.to(device)
        mask = repeat(mask, '1 ... -> b ...', b=batch_size)
    else:
        mask = None

    assert not ( (args.use_mask and args.overlay_mask) and (args.init_sample is None and init_image is None)), "Need an init image when use_mask == True and overlay_mask == True"
        
    t_enc = int((1.0-args.strength) * args.steps)

    # Noise schedule for the k-diffusion samplers (used for masking)
    k_sigmas = model_wrap.get_sigmas(args.steps)
    k_sigmas = k_sigmas[len(k_sigmas)-t_enc-1:]

    if args.sampler in ['plms','ddim']:
        sampler.make_schedule(ddim_num_steps=args.steps, ddim_eta=args.ddim_eta, ddim_discretize='fill', verbose=False)

    if args.colormatch_loss_scale != 0:
        assert args.colormatch_image is not None, "If using color match loss, colormatch_image is needed"
        colormatch_image, _ = load_img(args.colormatch_image, shape=(64,64))
        colormatch_image = colormatch_image.to('cpu')
        del(_)
    else:
        colormatch_image = None

    cond_fns = [
        make_cond_fn(clip_loss_fn, args.clip_loss_scale, wrt=args.gradient_wrt, decode_method=args.decode_method, verbose=False) if args.clip_loss_scale != 0 else None,
        make_cond_fn(blue_loss_fn, args.blue_loss_scale, decode_method=args.decode_method, verbose=True) if args.blue_loss_scale != 0 else None,
        make_cond_fn(make_mse_loss(init_image), args.init_mse_scale, decode_method=args.decode_method, verbose=True) if args.init_mse_scale != 0 else None,
        make_cond_fn(make_rgb_color_match_loss(colormatch_image, n_colors=args.colormatch_n_colors, ignore_sat_scale=args.ignore_sat_scale), args.colormatch_loss_scale, decode_method=args.decode_method, verbose=True) if args.colormatch_loss_scale != 0 else None,
        ]


    clamp_func = threshold_by(threshold=args.clamp_grad_threshold, threshold_type=args.grad_threshold_type)

    callback = SamplerCallback(args=args,
                            mask=mask, 
                            init_latent=init_latent,
                            sigmas=k_sigmas,
                            sampler=sampler,
                            verbose=False).callback  

    results = []
    with torch.no_grad():
        with precision_scope("cuda"):
            with model.ema_scope():
                for prompts in data:
                    uc = None
                    if args.scale != 1.0:
                        uc = model.get_learned_conditioning(batch_size * [""])
                    if isinstance(prompts, tuple):
                        prompts = list(prompts)
                    c = model.get_learned_conditioning(prompts)

                    if args.init_c != None:
                        c = args.init_c

                    if args.sampler in ["klms","dpm2","dpm2_ancestral","heun","euler","euler_ancestral"]:
                        samples = sampler_fn(
                            c=c, 
                            uc=uc, 
                            args=args, 
                            model_wrap=model_wrap, 
                            init_latent=init_latent, 
                            t_enc=t_enc, 
                            cond_fns=cond_fns,
                            clamp_func=clamp_func,
                            device=device, 
                            gradient_wrt=args.gradient_wrt,
                            gradient_add_to=args.gradient_add_to,
                            cond_uncond_sync=args.cond_uncond_sync,
                            cb=callback,
                            verbose=False)
                    else:
                        # args.sampler == 'plms' or args.sampler == 'ddim':
                        #TODO Implement conditioning for ddim and plms samplers
                        if init_latent is not None and args.strength > 0:
                            z_enc = sampler.stochastic_encode(init_latent, torch.tensor([t_enc]*batch_size).to(device))
                        else:
                            z_enc = torch.randn([args.n_samples, args.C, args.H // args.f, args.W // args.f], device=device)
                        if args.sampler == 'ddim':
                            samples = sampler.decode(z_enc, 
                                                     c, 
                                                     t_enc, 
                                                     unconditional_guidance_scale=args.scale,
                                                     unconditional_conditioning=uc,
                                                     img_callback=callback)
                        elif args.sampler == 'plms': # no "decode" function in plms, so use "sample"
                            shape = [args.C, args.H // args.f, args.W // args.f]
                            samples, _ = sampler.sample(S=args.steps,
                                                            conditioning=c,
                                                            batch_size=args.n_samples,
                                                            shape=shape,
                                                            verbose=False,
                                                            unconditional_guidance_scale=args.scale,
                                                            unconditional_conditioning=uc,
                                                            eta=args.ddim_eta,
                                                            x_T=z_enc,
                                                            img_callback=callback)
                        else:
                            raise Exception(f"Sampler {args.sampler} not recognised.")

                    
                    if return_latent:
                        results.append(samples.clone())

                    x_samples = model.decode_first_stage(samples)

                    if args.use_mask and args.overlay_mask:
                        # Overlay the masked image after the image is generated
                        if args.init_sample is not None:
                            img_original = args.init_sample
                        elif init_image is not None:
                            img_original = init_image
                        else:
                            raise Exception("Cannot overlay the masked image without an init image to overlay")

                        mask_fullres = prepare_mask(args.mask_file if mask_image is None else mask_image, 
                                                    img_original.shape, 
                                                    args.mask_contrast_adjust, 
                                                    args.mask_brightness_adjust)
                        mask_fullres = mask_fullres[:,:3,:,:]
                        mask_fullres = repeat(mask_fullres, '1 ... -> b ...', b=batch_size)

                        mask_fullres[mask_fullres < mask_fullres.max()] = 0
                        mask_fullres = gaussian_filter(mask_fullres, args.mask_overlay_blur)
                        mask_fullres = torch.Tensor(mask_fullres).to(device)

                        x_samples = img_original * mask_fullres + x_samples * ((mask_fullres * -1.0) + 1)


                    if return_sample:
                        results.append(x_samples.clone())

                    x_samples = torch.clamp((x_samples + 1.0) / 2.0, min=0.0, max=1.0)

                    if return_c:
                        results.append(c.clone())

                    for x_sample in x_samples:
                        x_sample = 255. * rearrange(x_sample.cpu().numpy(), 'c h w -> h w c')
                        image = Image.fromarray(x_sample.astype(np.uint8))
                        results.append(image)
    return results

# %%
# !! {"metadata":{
# !!   "cellView": "form",
# !!   "id": "CIUJ7lWI4v53"
# !! }}
#@markdown **Select and Load Model**

model_config = "v1-inference.yaml" #@param ["custom","v1-inference.yaml"]
model_checkpoint =  "sd-v1-4.ckpt" #@param ["custom","sd-v1-4-full-ema.ckpt","sd-v1-4.ckpt","sd-v1-3-full-ema.ckpt","sd-v1-3.ckpt","sd-v1-2-full-ema.ckpt","sd-v1-2.ckpt","sd-v1-1-full-ema.ckpt","sd-v1-1.ckpt"]
custom_config_path = "" #@param {type:"string"}
custom_checkpoint_path = "" #@param {type:"string"}

load_on_run_all = True #@param {type: 'boolean'}
half_precision = True # check
check_sha256 = True #@param {type:"boolean"}

model_map = {
    "sd-v1-4-full-ema.ckpt": {'sha256': '14749efc0ae8ef0329391ad4436feb781b402f4fece4883c7ad8d10556d8a36a'},
    "sd-v1-4.ckpt": {'sha256': 'fe4efff1e174c627256e44ec2991ba279b3816e364b49f9be2abc0b3ff3f8556'},
    "sd-v1-3-full-ema.ckpt": {'sha256': '54632c6e8a36eecae65e36cb0595fab314e1a1545a65209f24fde221a8d4b2ca'},
    "sd-v1-3.ckpt": {'sha256': '2cff93af4dcc07c3e03110205988ff98481e86539c51a8098d4f2236e41f7f2f'},
    "sd-v1-2-full-ema.ckpt": {'sha256': 'bc5086a904d7b9d13d2a7bccf38f089824755be7261c7399d92e555e1e9ac69a'},
    "sd-v1-2.ckpt": {'sha256': '3b87d30facd5bafca1cbed71cfb86648aad75d1c264663c0cc78c7aea8daec0d'},
    "sd-v1-1-full-ema.ckpt": {'sha256': 'efdeb5dc418a025d9a8cc0a8617e106c69044bc2925abecc8a254b2910d69829'},
    "sd-v1-1.ckpt": {'sha256': '86cd1d3ccb044d7ba8db743d717c9bac603c4043508ad2571383f954390f3cea'}
}

# config path
ckpt_config_path = custom_config_path if model_config == "custom" else os.path.join(models_path, model_config)
if os.path.exists(ckpt_config_path):
    print(f"{ckpt_config_path} exists")
else:
    ckpt_config_path = "./stable-diffusion/configs/stable-diffusion/v1-inference.yaml"
print(f"Using config: {ckpt_config_path}")

# checkpoint path or download
ckpt_path = custom_checkpoint_path if model_checkpoint == "custom" else os.path.join(models_path, model_checkpoint)
ckpt_valid = True
if os.path.exists(ckpt_path):
    print(f"{ckpt_path} exists")
else:
    print(f"Please download model checkpoint and place in {os.path.join(models_path, model_checkpoint)}")
    ckpt_valid = False

if check_sha256 and model_checkpoint != "custom" and ckpt_valid:
    import hashlib
    print("\n...checking sha256")
    with open(ckpt_path, "rb") as f:
        bytes = f.read() 
        hash = hashlib.sha256(bytes).hexdigest()
        del bytes
    if model_map[model_checkpoint]["sha256"] == hash:
        print("hash is correct\n")
    else:
        print("hash in not correct\n")
        ckpt_valid = False

if ckpt_valid:
    print(f"Using ckpt: {ckpt_path}")

def load_model_from_config(config, ckpt, verbose=False, device='cuda', half_precision=True):
    map_location = "cuda" #@param ["cpu", "cuda"]
    print(f"Loading model from {ckpt}")
    pl_sd = torch.load(ckpt, map_location=map_location)
    if "global_step" in pl_sd:
        print(f"Global Step: {pl_sd['global_step']}")
    sd = pl_sd["state_dict"]
    model = instantiate_from_config(config.model)
    m, u = model.load_state_dict(sd, strict=False)
    if len(m) > 0 and verbose:
        print("missing keys:")
        print(m)
    if len(u) > 0 and verbose:
        print("unexpected keys:")
        print(u)

    if half_precision:
        model = model.half().to(device)
    else:
        model = model.to(device)
    model.eval()
    return model

if load_on_run_all and ckpt_valid:
    local_config = OmegaConf.load(f"{ckpt_config_path}")
    model = load_model_from_config(local_config, f"{ckpt_path}", half_precision=half_precision)
    device = torch.device("cuda") if torch.cuda.is_available() else torch.device("cpu")
    model = model.to(device)

#TODO Get model name information to use linear decoder that is specific for the model
simple_decode = make_simple_decode(model_checkpoint.split('.')[0], device)

# %%
# !! {"metadata":{
# !!   "id": "ov3r4RD1tzsT"
# !! }}
"""
# Settings
"""

# %%
# !! {"metadata":{
# !!   "id": "0j7rgxvLvfay"
# !! }}
"""
### Animation Settings
"""

# %%
# !! {"metadata":{
# !!   "cellView": "form",
# !!   "id": "8HJN2TE3vh-J"
# !! }}

def DeforumAnimArgs():

    #@markdown ####**Animation:**
    animation_mode = 'None' #@param ['None', '2D', '3D', 'Video Input', 'Interpolation'] {type:'string'}
    max_frames = 1000 #@param {type:"number"}
    border = 'wrap' #@param ['wrap', 'replicate'] {type:'string'}

    #@markdown ####**Motion Parameters:**
    angle = "0:(0)"#@param {type:"string"}
    zoom = "0:(1.04)"#@param {type:"string"}
    translation_x = "0:(10*sin(2*3.14*t/10))"#@param {type:"string"}
    translation_y = "0:(0)"#@param {type:"string"}
    translation_z = "0:(10)"#@param {type:"string"}
    rotation_3d_x = "0:(0)"#@param {type:"string"}
    rotation_3d_y = "0:(0)"#@param {type:"string"}
    rotation_3d_z = "0:(0)"#@param {type:"string"}
    flip_2d_perspective = True #@param {type:"boolean"}
    perspective_flip_theta = "0:(0)"#@param {type:"string"}
    perspective_flip_phi = "0:(t%15)"#@param {type:"string"}
    perspective_flip_gamma = "0:(0)"#@param {type:"string"}
    perspective_flip_fv = "0:(53)"#@param {type:"string"}
    noise_schedule = "0: (0.02)"#@param {type:"string"}
    strength_schedule = "0: (0.65)"#@param {type:"string"}
    contrast_schedule = "0: (1.0)"#@param {type:"string"}

    #@markdown ####**Coherence:**
    color_coherence = 'Match Frame 0 LAB' #@param ['None', 'Match Frame 0 HSV', 'Match Frame 0 LAB', 'Match Frame 0 RGB'] {type:'string'}
    diffusion_cadence = '1' #@param ['1','2','3','4','5','6','7','8'] {type:'string'}

    #@markdown ####**3D Depth Warping:**
    use_depth_warping = True #@param {type:"boolean"}
    midas_weight = 0.3#@param {type:"number"}
    near_plane = 200
    far_plane = 10000
    fov = 40#@param {type:"number"}
    padding_mode = 'border'#@param ['border', 'reflection', 'zeros'] {type:'string'}
    sampling_mode = 'bicubic'#@param ['bicubic', 'bilinear', 'nearest'] {type:'string'}
    save_depth_maps = False #@param {type:"boolean"}

    #@markdown ####**Video Input:**
    video_init_path ='/content/video_in.mp4'#@param {type:"string"}
    extract_nth_frame = 1#@param {type:"number"}
    overwrite_extracted_frames = True #@param {type:"boolean"}
    use_mask_video = False #@param {type:"boolean"}
    video_mask_path ='/content/video_in.mp4'#@param {type:"string"}

    #@markdown ####**Interpolation:**
    interpolate_key_frames = False #@param {type:"boolean"}
    interpolate_x_frames = 4 #@param {type:"number"}
    
    #@markdown ####**Resume Animation:**
    resume_from_timestring = False #@param {type:"boolean"}
    resume_timestring = "20220829210106" #@param {type:"string"}

    return locals()

class DeformAnimKeys():
    def __init__(self, anim_args):
        self.angle_series = get_inbetweens(parse_key_frames(anim_args.angle), anim_args.max_frames)
        self.zoom_series = get_inbetweens(parse_key_frames(anim_args.zoom), anim_args.max_frames)
        self.translation_x_series = get_inbetweens(parse_key_frames(anim_args.translation_x), anim_args.max_frames)
        self.translation_y_series = get_inbetweens(parse_key_frames(anim_args.translation_y), anim_args.max_frames)
        self.translation_z_series = get_inbetweens(parse_key_frames(anim_args.translation_z), anim_args.max_frames)
        self.rotation_3d_x_series = get_inbetweens(parse_key_frames(anim_args.rotation_3d_x), anim_args.max_frames)
        self.rotation_3d_y_series = get_inbetweens(parse_key_frames(anim_args.rotation_3d_y), anim_args.max_frames)
        self.rotation_3d_z_series = get_inbetweens(parse_key_frames(anim_args.rotation_3d_z), anim_args.max_frames)
        self.perspective_flip_theta_series = get_inbetweens(parse_key_frames(anim_args.perspective_flip_theta), anim_args.max_frames)
        self.perspective_flip_phi_series = get_inbetweens(parse_key_frames(anim_args.perspective_flip_phi), anim_args.max_frames)
        self.perspective_flip_gamma_series = get_inbetweens(parse_key_frames(anim_args.perspective_flip_gamma), anim_args.max_frames)
        self.perspective_flip_fv_series = get_inbetweens(parse_key_frames(anim_args.perspective_flip_fv), anim_args.max_frames)
        self.noise_schedule_series = get_inbetweens(parse_key_frames(anim_args.noise_schedule), anim_args.max_frames)
        self.strength_schedule_series = get_inbetweens(parse_key_frames(anim_args.strength_schedule), anim_args.max_frames)
        self.contrast_schedule_series = get_inbetweens(parse_key_frames(anim_args.contrast_schedule), anim_args.max_frames)


def get_inbetweens(key_frames, max_frames, integer=False, interp_method='Linear'):
    import numexpr
    import re
    float_pattern = r'^(?=.)([+-]?([0-9]*)(\.([0-9]+))?)$'
    key_frame_series = pd.Series([np.nan for a in range(max_frames)])
    
    for i in range(0, max_frames):
        if i in key_frames:
            value = key_frames[i]
            value_is_number = re.match(float_pattern, value)
            # if it's only a number, leave the rest for the default interpolation
            if value_is_number:
                t = i
                key_frame_series[i] = value
        if not value_is_number:
            t = i
            key_frame_series[i] = numexpr.evaluate(value)
    key_frame_series = key_frame_series.astype(float)
    
    if interp_method == 'Cubic' and len(key_frames.items()) <= 3:
      interp_method = 'Quadratic'    
    if interp_method == 'Quadratic' and len(key_frames.items()) <= 2:
      interp_method = 'Linear'
          
    key_frame_series[0] = key_frame_series[key_frame_series.first_valid_index()]
    key_frame_series[max_frames-1] = key_frame_series[key_frame_series.last_valid_index()]
    key_frame_series = key_frame_series.interpolate(method=interp_method.lower(), limit_direction='both')
    if integer:
        return key_frame_series.astype(int)
    return key_frame_series

def parse_key_frames(string, prompt_parser=None):
    import re
    # because math functions (i.e. sin(t)) can utilize brackets 
    # it extracts the value in form of some stuff
    # which has previously been enclosed with brackets and
    # with a comma or end of line existing after the closing one
    pattern = r'((?P<frame>[0-9]+):[\s]*\((?P<param>[\S\s]*?)\)([,][\s]?|[\s]?$))'
    frames = dict()
    for match_object in re.finditer(pattern, string):
        frame = int(match_object.groupdict()['frame'])
        param = match_object.groupdict()['param']
        if prompt_parser:
            frames[frame] = prompt_parser(param)
        else:
            frames[frame] = param
    if frames == {} and len(string) != 0:
        raise RuntimeError('Key Frame string not correctly formatted')
    return frames


# %%
# !! {"metadata":{
# !!   "id": "63UOJvU3xdPS"
# !! }}
"""
### Prompts
`animation_mode: None` batches on list of *prompts*. `animation_mode: 2D` uses *animation_prompts* key frame sequence
"""

# %%
# !! {"metadata":{
# !!   "id": "2ujwkGZTcGev"
# !! }}

prompts = [
    "a beautiful forest by Asher Brown Durand, trending on Artstation", #the first prompt I want
    "a beautiful portrait of a woman by Artgerm, trending on Artstation", #the second prompt I want
    #"the third prompt I don't want it I commented it with an",
]

animation_prompts = {
    0: "a beautiful apple, trending on Artstation",
    20: "a beautiful banana, trending on Artstation",
    30: "a beautiful coconut, trending on Artstation",
    40: "a beautiful durian, trending on Artstation",
}

# %%
# !! {"metadata":{
# !!   "id": "s8RAo2zI-vQm"
# !! }}
"""
# Run
"""

# %%
# !! {"metadata":{
# !!   "id": "2ibI5xBo-HZs"
# !! }}
import clip
from torchvision import transforms
from torch.nn import functional as F

# %%
# !! {"metadata":{
# !!   "id": "yZEhWtuC9saB"
# !! }}
device = torch.device('cuda:0' if torch.cuda.is_available() else 'cpu')
print('Using device:', device)

clip_name = 'ViT-L/14' # 'ViT-L/14@336px' #'ViT-B/16' #
clip_model = clip.load(clip_name, jit=False)[0].eval().requires_grad_(False).to(device)
clip_size = clip_model.visual.input_resolution # for openslip: clip_model.visual.image_size
normalize = transforms.Normalize(mean=[0.48145466, 0.4578275, 0.40821073],
                                 std=[0.26862954, 0.26130258, 0.27577711])

# %%
# !! {"metadata":{
# !!   "id": "5AFKxKKM9wKS"
# !! }}
cutn = 1
cut_pow = 0.0001

def parse_prompt(prompt):
    if prompt.startswith('http://') or prompt.startswith('https://'):
        vals = prompt.rsplit(':', 2)
        vals = [vals[0] + ':' + vals[1], *vals[2:]]
    else:
        vals = prompt.rsplit(':', 1)
    vals = vals + ['', '1'][len(vals):]
    return vals[0], float(vals[1])

clip_prompts = ['hyperdetailed matte illustration geometric pattern']

target_embeds, weights = [], []

for prompt in clip_prompts:
    txt, weight = parse_prompt(prompt)
    target_embeds.append(clip_model.encode_text(clip.tokenize(txt).to(device)).float())
    weights.append(weight)

cutout_size = clip_size

make_cutouts = MakeCutouts(cutout_size, cutn, cut_pow)

target_embeds = torch.cat(target_embeds)
weights = torch.tensor(weights, device=device)
if weights.sum().abs() < 1e-3:
    raise RuntimeError('The weights must not sum to 0.')
weights /= weights.sum().abs()


# %%
# !! {"metadata":{
# !!   "id": "qH74gBWDd2oq",
# !!   "cellView": "form"
# !! }}
override_settings_with_file = False #@param {type:"boolean"}
custom_settings_file = "/content/drive/MyDrive/Settings.txt"#@param {type:"string"}

def DeforumArgs():
    #@markdown **Image Settings**
    W = 512 #@param
    H = 512 #@param
    W, H = map(lambda x: x - x % 64, (W, H))  # resize to integer multiple of 64

    #@markdown **Sampling Settings**
    seed = -1 #@param
    sampler = 'klms' #@param ["klms","dpm2","dpm2_ancestral","heun","euler","euler_ancestral","plms", "ddim"]
    steps = 50 #@param
    scale = 7 #@param
    ddim_eta = 0.0 #@param
    dynamic_threshold = None
    static_threshold = None   

    #@markdown **Save & Display Settings**
    save_samples = True #@param {type:"boolean"}
    save_sample_per_step = True #@param {type:"boolean"}
    save_settings = True #@param {type:"boolean"}
    display_samples = True #@param {type:"boolean"}
    save_sample_per_step = False #@param {type:"boolean"}
    show_sample_per_step = False #@param {type:"boolean"}

    #@markdown **Batch Settings**
    n_batch = 1 #@param
    batch_name = "StableFun" #@param {type:"string"}
    filename_format = "{timestring}_{index}_{prompt}.png" #@param ["{timestring}_{index}_{seed}.png","{timestring}_{index}_{prompt}.png"]
    seed_behavior = "iter" #@param ["iter","fixed","random"]
    make_grid = False #@param {type:"boolean"}
    grid_rows = 2 #@param 
    outdir = get_output_folder(output_path, batch_name)

    #@markdown **Init Settings**
    use_init = False #@param {type:"boolean"}
    strength = 0.0 #@param {type:"number"}
    strength_0_no_init = True # Set the strength to 0 automatically when no init image is used
    init_image = "https://cdn.pixabay.com/photo/2022/07/30/13/10/green-longhorn-beetle-7353749_1280.jpg" #@param {type:"string"}
    # Whiter areas of the mask are areas that change more
    use_mask = False #@param {type:"boolean"}
    use_alpha_as_mask = False # use the alpha channel of the init image as the mask
    mask_file = "https://www.filterforge.com/wiki/images/archive/b/b7/20080927223728%21Polygonal_gradient_thumb.jpg" #@param {type:"string"}
    invert_mask = False #@param {type:"boolean"}
    # Adjust mask image, 1.0 is no adjustment. Should be positive numbers.
    mask_brightness_adjust = 1.0  #@param {type:"number"}
    mask_contrast_adjust = 1.0  #@param {type:"number"}
    # Overlay the masked image at the end of the generation so it does not get degraded by encoding and decoding
    overlay_mask = True  #@param {type:"boolean"}
    # Blur edges of final overlay mask, if used. Minimum = 0 (no blur)
    mask_overlay_blur = 5 #@param {type:"number"}

    #@markdown **Conditioning Settings**
    blue_loss_scale = 0 #@param {type:"number"}
    init_mse_scale = 0 #@param {type:"number"}
    clip_loss_scale = 0 #@param {type:"number"}

    colormatch_loss_scale = 800 #@param {type:"number"}
    colormatch_image = "https://www.saasdesign.io/wp-content/uploads/2021/02/palette-3-min-980x588.png" #@param {type:"string"}
    colormatch_n_colors = 4 #@param {type:"number"}
    clamp_grad_threshold = 0.2 #@param {type:"number"}
    ignore_sat_scale = 5 #@param 

    grad_threshold_type = 'mean' #@param ["dynamic", "static", "mean"]
    gradient_wrt = 'x' #@param ["x", "x0_pred"]
    gradient_add_to = 'cond' #@param ["cond", "uncond", "both"]
    decode_method = 'linear' #@param ["autoencoder","linear"]

    #@markdown **Speed vs VRAM Settings**
    cond_uncond_sync = False #@param {type:"boolean"}

    n_samples = 1 # doesnt do anything
    precision = 'autocast' 
    C = 4
    f = 8

    prompt = ""
    timestring = ""
    init_latent = None
    init_sample = None
    init_c = None

    return locals()



def next_seed(args):
    if args.seed_behavior == 'iter':
        args.seed += 1
    elif args.seed_behavior == 'fixed':
        pass # always keep seed the same
    else:
        args.seed = random.randint(0, 2**32 - 1)
    return args.seed

def render_image_batch(args):
    args.prompts = {k: f"{v:05d}" for v, k in enumerate(prompts)}
    
    # create output folder for the batch
    os.makedirs(args.outdir, exist_ok=True)
    if args.save_settings or args.save_samples:
        print(f"Saving to {os.path.join(args.outdir, args.timestring)}_*")

    # save settings for the batch
    if args.save_settings:
        filename = os.path.join(args.outdir, f"{args.timestring}_settings.txt")
        with open(filename, "w+", encoding="utf-8") as f:
            json.dump(dict(args.__dict__), f, ensure_ascii=False, indent=4)

    index = 0
    
    # function for init image batching
    init_array = []
    if args.use_init:
        if args.init_image == "":
            raise FileNotFoundError("No path was given for init_image")
        if args.init_image.startswith('http://') or args.init_image.startswith('https://'):
            init_array.append(args.init_image)
        elif not os.path.isfile(args.init_image):
            if args.init_image[-1] != "/": # avoids path error by adding / to end if not there
                args.init_image += "/" 
            for image in sorted(os.listdir(args.init_image)): # iterates dir and appends images to init_array
                if image.split(".")[-1] in ("png", "jpg", "jpeg"):
                    init_array.append(args.init_image + image)
        else:
            init_array.append(args.init_image)
    else:
        init_array = [""]

    # when doing large batches don't flood browser with images
    clear_between_batches = args.n_batch >= 32

    for iprompt, prompt in enumerate(prompts):  
        args.prompt = prompt
        print(f"Prompt {iprompt+1} of {len(prompts)}")
        print(f"{args.prompt}")

        all_images = []

        for batch_index in range(args.n_batch):
            if clear_between_batches and batch_index % 32 == 0: 
                display.clear_output(wait=True)            
            print(f"Batch {batch_index+1} of {args.n_batch}")
            
            for image in init_array: # iterates the init images
                args.init_image = image
                results = generate(args)
                for image in results:
                    if args.make_grid:
                        all_images.append(T.functional.pil_to_tensor(image))
                    if args.save_samples:
                        if args.filename_format == "{timestring}_{index}_{prompt}.png":
                            filename = f"{args.timestring}_{index:05}_{sanitize(prompt)[:160]}.png"
                        else:
                            filename = f"{args.timestring}_{index:05}_{args.seed}.png"
                        image.save(os.path.join(args.outdir, filename))
                    if args.display_samples:
                        display.display(image)
                    index += 1
                args.seed = next_seed(args)

        #print(len(all_images))
        if args.make_grid:
            grid = make_grid(all_images, nrow=int(len(all_images)/args.grid_rows))
            grid = rearrange(grid, 'c h w -> h w c').cpu().numpy()
            filename = f"{args.timestring}_{iprompt:05d}_grid_{args.seed}.png"
            grid_image = Image.fromarray(grid.astype(np.uint8))
            grid_image.save(os.path.join(args.outdir, filename))
            display.clear_output(wait=True)            
            display.display(grid_image)


def render_animation(args, anim_args):
    # animations use key framed prompts
    args.prompts = animation_prompts

    # expand key frame strings to values
    keys = DeformAnimKeys(anim_args)

    # resume animation
    start_frame = 0
    if anim_args.resume_from_timestring:
        for tmp in os.listdir(args.outdir):
            if tmp.split("_")[0] == anim_args.resume_timestring:
                start_frame += 1
        start_frame = start_frame - 1

    # create output folder for the batch
    os.makedirs(args.outdir, exist_ok=True)
    print(f"Saving animation frames to {args.outdir}")

    # save settings for the batch
    settings_filename = os.path.join(args.outdir, f"{args.timestring}_settings.txt")
    with open(settings_filename, "w+", encoding="utf-8") as f:
        s = {**dict(args.__dict__), **dict(anim_args.__dict__)}
        json.dump(s, f, ensure_ascii=False, indent=4)
        
    # resume from timestring
    if anim_args.resume_from_timestring:
        args.timestring = anim_args.resume_timestring

    # expand prompts out to per-frame
    prompt_series = pd.Series([np.nan for a in range(anim_args.max_frames)])
    for i, prompt in animation_prompts.items():
        prompt_series[i] = prompt
    prompt_series = prompt_series.ffill().bfill()

    # check for video inits
    using_vid_init = anim_args.animation_mode == 'Video Input'

    # load depth model for 3D
    predict_depths = (anim_args.animation_mode == '3D' and anim_args.use_depth_warping) or anim_args.save_depth_maps
    if predict_depths:
        depth_model = DepthModel(device)
        depth_model.load_midas(models_path)
        if anim_args.midas_weight < 1.0:
            depth_model.load_adabins()
    else:
        depth_model = None
        anim_args.save_depth_maps = False

    # state for interpolating between diffusion steps
    turbo_steps = 1 if using_vid_init else int(anim_args.diffusion_cadence)
    turbo_prev_image, turbo_prev_frame_idx = None, 0
    turbo_next_image, turbo_next_frame_idx = None, 0

    # resume animation
    prev_sample = None
    color_match_sample = None
    if anim_args.resume_from_timestring:
        last_frame = start_frame-1
        if turbo_steps > 1:
            last_frame -= last_frame%turbo_steps
        path = os.path.join(args.outdir,f"{args.timestring}_{last_frame:05}.png")
        img = cv2.imread(path)
        img = cv2.cvtColor(img, cv2.COLOR_BGR2RGB)
        prev_sample = sample_from_cv2(img)
        if anim_args.color_coherence != 'None':
            color_match_sample = img
        if turbo_steps > 1:
            turbo_next_image, turbo_next_frame_idx = sample_to_cv2(prev_sample, type=np.float32), last_frame
            turbo_prev_image, turbo_prev_frame_idx = turbo_next_image, turbo_next_frame_idx
            start_frame = last_frame+turbo_steps

    args.n_samples = 1
    frame_idx = start_frame
    while frame_idx < anim_args.max_frames:
        print(f"Rendering animation frame {frame_idx} of {anim_args.max_frames}")
        noise = keys.noise_schedule_series[frame_idx]
        strength = keys.strength_schedule_series[frame_idx]
        contrast = keys.contrast_schedule_series[frame_idx]
        depth = None
        
        # emit in-between frames
        if turbo_steps > 1:
            tween_frame_start_idx = max(0, frame_idx-turbo_steps)
            for tween_frame_idx in range(tween_frame_start_idx, frame_idx):
                tween = float(tween_frame_idx - tween_frame_start_idx + 1) / float(frame_idx - tween_frame_start_idx)
                print(f"  creating in between frame {tween_frame_idx} tween:{tween:0.2f}")

                advance_prev = turbo_prev_image is not None and tween_frame_idx > turbo_prev_frame_idx
                advance_next = tween_frame_idx > turbo_next_frame_idx

                if depth_model is not None:
                    assert(turbo_next_image is not None)
                    depth = depth_model.predict(turbo_next_image, anim_args)

                if anim_args.animation_mode == '2D':
                    if advance_prev:
                        turbo_prev_image = anim_frame_warp_2d(turbo_prev_image, args, anim_args, keys, tween_frame_idx)
                    if advance_next:
                        turbo_next_image = anim_frame_warp_2d(turbo_next_image, args, anim_args, keys, tween_frame_idx)
                else: # '3D'
                    if advance_prev:
                        turbo_prev_image = anim_frame_warp_3d(turbo_prev_image, depth, anim_args, keys, tween_frame_idx)
                    if advance_next:
                        turbo_next_image = anim_frame_warp_3d(turbo_next_image, depth, anim_args, keys, tween_frame_idx)
                turbo_prev_frame_idx = turbo_next_frame_idx = tween_frame_idx

                if turbo_prev_image is not None and tween < 1.0:
                    img = turbo_prev_image*(1.0-tween) + turbo_next_image*tween
                else:
                    img = turbo_next_image

                filename = f"{args.timestring}_{tween_frame_idx:05}.png"
                cv2.imwrite(os.path.join(args.outdir, filename), cv2.cvtColor(img.astype(np.uint8), cv2.COLOR_RGB2BGR))
                if anim_args.save_depth_maps:
                    depth_model.save(os.path.join(args.outdir, f"{args.timestring}_depth_{tween_frame_idx:05}.png"), depth)
            if turbo_next_image is not None:
                prev_sample = sample_from_cv2(turbo_next_image)

        # apply transforms to previous frame
        if prev_sample is not None:
            if anim_args.animation_mode == '2D':
                prev_img = anim_frame_warp_2d(sample_to_cv2(prev_sample), args, anim_args, keys, frame_idx)
            else: # '3D'
                prev_img_cv2 = sample_to_cv2(prev_sample)
                depth = depth_model.predict(prev_img_cv2, anim_args) if depth_model else None
                prev_img = anim_frame_warp_3d(prev_img_cv2, depth, anim_args, keys, frame_idx)

            # apply color matching
            if anim_args.color_coherence != 'None':
                if color_match_sample is None:
                    color_match_sample = prev_img.copy()
                else:
                    prev_img = maintain_colors(prev_img, color_match_sample, anim_args.color_coherence)

            # apply scaling
            contrast_sample = prev_img * contrast
            # apply frame noising
            noised_sample = add_noise(sample_from_cv2(contrast_sample), noise)

            # use transformed previous frame as init for current
            args.use_init = True
            if half_precision:
                args.init_sample = noised_sample.half().to(device)
            else:
                args.init_sample = noised_sample.to(device)
            args.strength = max(0.0, min(1.0, strength))

        # grab prompt for current frame
        args.prompt = prompt_series[frame_idx]
        print(f"{args.prompt} {args.seed}")
        if not using_vid_init:
            print(f"Angle: {keys.angle_series[frame_idx]} Zoom: {keys.zoom_series[frame_idx]}")
            print(f"Tx: {keys.translation_x_series[frame_idx]} Ty: {keys.translation_y_series[frame_idx]} Tz: {keys.translation_z_series[frame_idx]}")
            print(f"Rx: {keys.rotation_3d_x_series[frame_idx]} Ry: {keys.rotation_3d_y_series[frame_idx]} Rz: {keys.rotation_3d_z_series[frame_idx]}")

        # grab init image for current frame
        if using_vid_init:
            init_frame = os.path.join(args.outdir, 'inputframes', f"{frame_idx+1:05}.jpg")            
            print(f"Using video init frame {init_frame}")
            args.init_image = init_frame
            if anim_args.use_mask_video:
                mask_frame = os.path.join(args.outdir, 'maskframes', f"{frame_idx+1:05}.jpg")
                args.mask_file = mask_frame

        # sample the diffusion model
        sample, image = generate(args, return_latent=False, return_sample=True)
        if not using_vid_init:
            prev_sample = sample

        if turbo_steps > 1:
            turbo_prev_image, turbo_prev_frame_idx = turbo_next_image, turbo_next_frame_idx
            turbo_next_image, turbo_next_frame_idx = sample_to_cv2(sample, type=np.float32), frame_idx
            frame_idx += turbo_steps
        else:    
            filename = f"{args.timestring}_{frame_idx:05}.png"
            image.save(os.path.join(args.outdir, filename))
            if anim_args.save_depth_maps:
                if depth is None:
                    depth = depth_model.predict(sample_to_cv2(sample), anim_args)
                depth_model.save(os.path.join(args.outdir, f"{args.timestring}_depth_{frame_idx:05}.png"), depth)
            frame_idx += 1

        display.clear_output(wait=True)
        display.display(image)

        args.seed = next_seed(args)

def vid2frames(video_path, frames_path, n=1, overwrite=True):      
    if not os.path.exists(frames_path) or overwrite: 
      try:
          for f in pathlib.Path(video_in_frame_path).glob('*.jpg'):
              f.unlink()
      except:
          pass
      assert os.path.exists(video_path), f"Video input {video_path} does not exist"
          
      vidcap = cv2.VideoCapture(video_path)
      success,image = vidcap.read()
      count = 0
      t=1
      success = True
      while success:
        if count % n == 0:
            cv2.imwrite(frames_path + os.path.sep + f"{t:05}.jpg" , image)     # save frame as JPEG file
            t += 1
        success,image = vidcap.read()
        count += 1
      print("Converted %d frames" % count)
    else: print("Frames already unpacked")

def render_input_video(args, anim_args):
    # create a folder for the video input frames to live in
    video_in_frame_path = os.path.join(args.outdir, 'inputframes') 
    os.makedirs(video_in_frame_path, exist_ok=True)
    
    # save the video frames from input video
    print(f"Exporting Video Frames (1 every {anim_args.extract_nth_frame}) frames to {video_in_frame_path}...")
    vid2frames(anim_args.video_init_path, video_in_frame_path, anim_args.extract_nth_frame, anim_args.overwrite_extracted_frames)

    # determine max frames from length of input frames
    anim_args.max_frames = len([f for f in pathlib.Path(video_in_frame_path).glob('*.jpg')])
    args.use_init = True
    print(f"Loading {anim_args.max_frames} input frames from {video_in_frame_path} and saving video frames to {args.outdir}")

    if anim_args.use_mask_video:
        # create a folder for the mask video input frames to live in
        mask_in_frame_path = os.path.join(args.outdir, 'maskframes') 
        os.makedirs(mask_in_frame_path, exist_ok=True)

        # save the video frames from mask video
        print(f"Exporting Video Frames (1 every {anim_args.extract_nth_frame}) frames to {mask_in_frame_path}...")
        vid2frames(anim_args.video_mask_path, mask_in_frame_path, anim_args.extract_nth_frame, anim_args.overwrite_extracted_frames)
        args.use_mask = True
        args.overlay_mask = True

    render_animation(args, anim_args)

def render_interpolation(args, anim_args):
    # animations use key framed prompts
    args.prompts = animation_prompts

    # create output folder for the batch
    os.makedirs(args.outdir, exist_ok=True)
    print(f"Saving animation frames to {args.outdir}")

    # save settings for the batch
    settings_filename = os.path.join(args.outdir, f"{args.timestring}_settings.txt")
    with open(settings_filename, "w+", encoding="utf-8") as f:
        s = {**dict(args.__dict__), **dict(anim_args.__dict__)}
        json.dump(s, f, ensure_ascii=False, indent=4)
    
    # Interpolation Settings
    args.n_samples = 1
    args.seed_behavior = 'fixed' # force fix seed at the moment bc only 1 seed is available
    prompts_c_s = [] # cache all the text embeddings

    print(f"Preparing for interpolation of the following...")

    for i, prompt in animation_prompts.items():
      args.prompt = prompt

      # sample the diffusion model
      results = generate(args, return_c=True)
      c, image = results[0], results[1]
      prompts_c_s.append(c) 
      
      # display.clear_output(wait=True)
      display.display(image)
      
      args.seed = next_seed(args)

    display.clear_output(wait=True)
    print(f"Interpolation start...")

    frame_idx = 0

    if anim_args.interpolate_key_frames:
      for i in range(len(prompts_c_s)-1):
        dist_frames = list(animation_prompts.items())[i+1][0] - list(animation_prompts.items())[i][0]
        if dist_frames <= 0:
          print("key frames duplicated or reversed. interpolation skipped.")
          return
        else:
          for j in range(dist_frames):
            # interpolate the text embedding
            prompt1_c = prompts_c_s[i]
            prompt2_c = prompts_c_s[i+1]  
            args.init_c = prompt1_c.add(prompt2_c.sub(prompt1_c).mul(j * 1/dist_frames))

            # sample the diffusion model
            results = generate(args)
            image = results[0]

            filename = f"{args.timestring}_{frame_idx:05}.png"
            image.save(os.path.join(args.outdir, filename))
            frame_idx += 1

            display.clear_output(wait=True)
            display.display(image)

            args.seed = next_seed(args)

    else:
      for i in range(len(prompts_c_s)-1):
        for j in range(anim_args.interpolate_x_frames+1):
          # interpolate the text embedding
          prompt1_c = prompts_c_s[i]
          prompt2_c = prompts_c_s[i+1]  
          args.init_c = prompt1_c.add(prompt2_c.sub(prompt1_c).mul(j * 1/(anim_args.interpolate_x_frames+1)))

          # sample the diffusion model
          results = generate(args)
          image = results[0]

          filename = f"{args.timestring}_{frame_idx:05}.png"
          image.save(os.path.join(args.outdir, filename))
          frame_idx += 1

          display.clear_output(wait=True)
          display.display(image)

          args.seed = next_seed(args)

    # generate the last prompt
    args.init_c = prompts_c_s[-1]
    results = generate(args)
    image = results[0]
    filename = f"{args.timestring}_{frame_idx:05}.png"
    image.save(os.path.join(args.outdir, filename))

    display.clear_output(wait=True)
    display.display(image)
    args.seed = next_seed(args)

    #clear init_c
    args.init_c = None


args_dict = DeforumArgs()
anim_args_dict = DeforumAnimArgs()

if override_settings_with_file:
    print(f"reading custom settings from {custom_settings_file}")
    if not os.path.isfile(custom_settings_file):
        print('The custom settings file does not exist. The in-notebook settings will be used instead')
    else:
        with open(custom_settings_file, "r") as f:
            jdata = json.loads(f.read())
            animation_prompts = jdata["prompts"]
            for i, k in enumerate(args_dict):
                if k in jdata:
                    args_dict[k] = jdata[k]
                else:
                    print(f"key {k} doesn't exist in the custom settings data! using the default value of {args_dict[k]}")
            for i, k in enumerate(anim_args_dict):
                if k in jdata:
                    anim_args_dict[k] = jdata[k]
                else:
                    print(f"key {k} doesn't exist in the custom settings data! using the default value of {anim_args_dict[k]}")
            print(args_dict)
            print(anim_args_dict)

args = SimpleNamespace(**args_dict)
anim_args = SimpleNamespace(**anim_args_dict)

args.timestring = time.strftime('%Y%m%d%H%M%S')
args.strength = max(0.0, min(1.0, args.strength))

if args.seed == -1:
    args.seed = random.randint(0, 2**32 - 1)
if not args.use_init:
    args.init_image = None
if args.sampler == 'plms' and (args.use_init or anim_args.animation_mode != 'None'):
    print(f"Init images aren't supported with PLMS yet, switching to KLMS")
    args.sampler = 'klms'
if args.sampler != 'ddim':
    args.ddim_eta = 0

if anim_args.animation_mode == 'None':
    anim_args.max_frames = 1
elif anim_args.animation_mode == 'Video Input':
    args.use_init = True

# clean up unused memory
gc.collect()
torch.cuda.empty_cache()

# dispatch to appropriate renderer
if anim_args.animation_mode == '2D' or anim_args.animation_mode == '3D':
    render_animation(args, anim_args)
elif anim_args.animation_mode == 'Video Input':
    render_input_video(args, anim_args)
elif anim_args.animation_mode == 'Interpolation':
    render_interpolation(args, anim_args)
else:
    render_image_batch(args)    

# %%
# !! {"metadata":{
# !!   "id": "4zV0J_YbMCTx"
# !! }}
"""
# Create video from frames
"""

# %%
# !! {"metadata":{
# !!   "cellView": "form",
# !!   "id": "no2jP8HTMBM0"
# !! }}
skip_video_for_run_all = True #@param {type: 'boolean'}
fps = 12 #@param {type:"number"}
#@markdown **Manual Settings**
use_manual_settings = False #@param {type:"boolean"}
image_path = "/content/drive/MyDrive/AI/StableDiffusion/2022-09/20220903000939_%05d.png" #@param {type:"string"}
mp4_path = "/content/drive/MyDrive/AI/StableDiffu'/content/drive/MyDrive/AI/StableDiffusion/2022-09/sion/2022-09/20220903000939.mp4" #@param {type:"string"}
render_steps = True  #@param {type: 'boolean'}
<<<<<<< HEAD
path_name_modifier = "x0_pred" #@param ["x0_pred", "x0_pred_sample", "guided_diff", "x0_pred_orig", "x0_pred_sample_orig"]
=======
path_name_modifier = "x0_pred" #@param ["x0_pred","x"]
>>>>>>> 11142f69


if skip_video_for_run_all == True:
    print('Skipping video creation, uncheck skip_video_for_run_all if you want to run it')
else:
    import os
    import subprocess
    from base64 import b64encode

    print(f"{image_path} -> {mp4_path}")

    if use_manual_settings:
        max_frames = "200" #@param {type:"string"}
    else:
        if render_steps: # render steps from a single image
<<<<<<< HEAD
            fname = f"%03d_{path_name_modifier}.png"
            all_step_dirs = [os.path.join(args.outdir, d) for d in os.listdir(args.outdir) if os.path.isdir(os.path.join(args.outdir,d))]
            newest_dir = max(all_step_dirs, key=os.path.getmtime)
            image_path = os.path.join(newest_dir, fname)
            print(image_path)
=======
            fname = f"{path_name_modifier}_%05d.png"
            all_step_dirs = [os.path.join(args.outdir, d) for d in os.listdir(args.outdir) if os.path.isdir(os.path.join(args.outdir,d))]
            newest_dir = max(all_step_dirs, key=os.path.getmtime)
            image_path = os.path.join(newest_dir, fname)
            print(f"Reading images from {image_path}")
>>>>>>> 11142f69
            mp4_path = os.path.join(newest_dir, f"{args.timestring}_{path_name_modifier}.mp4")
            max_frames = str(args.steps)
        else: # render images for a video
            image_path = os.path.join(args.outdir, f"{args.timestring}_%05d.png")
            mp4_path = os.path.join(args.outdir, f"{args.timestring}.mp4")
            max_frames = str(anim_args.max_frames)

    # make video
    cmd = [
        'ffmpeg',
        '-y',
        '-vcodec', 'png',
        '-r', str(fps),
        '-start_number', str(0),
        '-i', image_path,
        '-frames:v', max_frames,
        '-c:v', 'libx264',
        '-vf',
        f'fps={fps}',
        '-pix_fmt', 'yuv420p',
        '-crf', '17',
        '-preset', 'veryfast',
        '-pattern_type', 'sequence',
        mp4_path
    ]
    process = subprocess.Popen(cmd, stdout=subprocess.PIPE, stderr=subprocess.PIPE)
    stdout, stderr = process.communicate()
    if process.returncode != 0:
        print(stderr)
        raise RuntimeError(stderr)

    mp4 = open(mp4_path,'rb').read()
    data_url = "data:video/mp4;base64," + b64encode(mp4).decode()
    display.display( display.HTML(f'<video controls loop><source src="{data_url}" type="video/mp4"></video>') )

# %%
# !! {"main_metadata":{
# !!   "accelerator": "GPU",
# !!   "colab": {
# !!     "collapsed_sections": [],
# !!     "provenance": [],
# !!     "private_outputs": true
# !!   },
# !!   "gpuClass": "standard",
# !!   "kernelspec": {
# !!     "display_name": "Python 3",
# !!     "name": "python3"
# !!   },
# !!   "language_info": {
# !!     "name": "python"
# !!   }
# !! }}<|MERGE_RESOLUTION|>--- conflicted
+++ resolved
@@ -682,18 +682,12 @@
             new_img = init_noise * torch.where(is_masked,1,0) + args_dict['x'] * torch.where(is_masked,0,1)
             args_dict['x'].copy_(new_img)
 
-<<<<<<< HEAD
-        if self.verbose:
-            # self.view_sample_step(args_dict['denoised'], "x0_pred")
-            # self.view_sample_step(model.decode_first_stage(args_dict['denoised']), "x0_pred_sample")
-            self.view_sample_step(simple_decode(args_dict['denoised']), "x0_pred_simpledecode")
-=======
         self.view_sample_step(args_dict['denoised'], "x0_pred")
->>>>>>> 11142f69
+        self.view_sample_step(args_dict['x'], "x")
 
     # Callback for Compvis samplers
     # Function that is called on the image (img) and step (i) at each step
-    def img_callback_(self, img, i):
+    def img_callback_(self, img, pred_x0, i):
         self.step_index = i
         # Thresholding functions
         if self.dynamic_threshold is not None:
@@ -707,6 +701,7 @@
             new_img = init_noise * torch.where(is_masked,1,0) + img * torch.where(is_masked,0,1)
             img.copy_(new_img)
 
+        self.view_sample_step(pred_x0, "x0_pred")
         self.view_sample_step(img, "x")
 
 def sample_from_cv2(sample: np.ndarray) -> torch.Tensor:
@@ -1922,12 +1917,7 @@
 image_path = "/content/drive/MyDrive/AI/StableDiffusion/2022-09/20220903000939_%05d.png" #@param {type:"string"}
 mp4_path = "/content/drive/MyDrive/AI/StableDiffu'/content/drive/MyDrive/AI/StableDiffusion/2022-09/sion/2022-09/20220903000939.mp4" #@param {type:"string"}
 render_steps = True  #@param {type: 'boolean'}
-<<<<<<< HEAD
-path_name_modifier = "x0_pred" #@param ["x0_pred", "x0_pred_sample", "guided_diff", "x0_pred_orig", "x0_pred_sample_orig"]
-=======
 path_name_modifier = "x0_pred" #@param ["x0_pred","x"]
->>>>>>> 11142f69
-
 
 if skip_video_for_run_all == True:
     print('Skipping video creation, uncheck skip_video_for_run_all if you want to run it')
@@ -1942,19 +1932,11 @@
         max_frames = "200" #@param {type:"string"}
     else:
         if render_steps: # render steps from a single image
-<<<<<<< HEAD
-            fname = f"%03d_{path_name_modifier}.png"
-            all_step_dirs = [os.path.join(args.outdir, d) for d in os.listdir(args.outdir) if os.path.isdir(os.path.join(args.outdir,d))]
-            newest_dir = max(all_step_dirs, key=os.path.getmtime)
-            image_path = os.path.join(newest_dir, fname)
-            print(image_path)
-=======
             fname = f"{path_name_modifier}_%05d.png"
             all_step_dirs = [os.path.join(args.outdir, d) for d in os.listdir(args.outdir) if os.path.isdir(os.path.join(args.outdir,d))]
             newest_dir = max(all_step_dirs, key=os.path.getmtime)
             image_path = os.path.join(newest_dir, fname)
             print(f"Reading images from {image_path}")
->>>>>>> 11142f69
             mp4_path = os.path.join(newest_dir, f"{args.timestring}_{path_name_modifier}.mp4")
             max_frames = str(args.steps)
         else: # render images for a video
