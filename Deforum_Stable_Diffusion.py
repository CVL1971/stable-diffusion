--- conflicted
+++ resolved
@@ -200,42 +200,8 @@
     os.makedirs(out_path, exist_ok=True)
     return out_path
 
-<<<<<<< HEAD
-def load_depth_model(optimize=True):
-    midas_model = DPTDepthModel(
-        path=f"{models_path}/dpt_large-midas-2f21e586.pt",
-        backbone="vitl16_384",
-        non_negative=True,
-    )
-    normalization = NormalizeImage(mean=[0.5, 0.5, 0.5], std=[0.5, 0.5, 0.5])
-
-    midas_transform = T.Compose([
-        Resize(
-            384, 384,
-            resize_target=None,
-            keep_aspect_ratio=True,
-            ensure_multiple_of=32,
-            resize_method="minimal",
-            image_interpolation_method=cv2.INTER_CUBIC,
-        ),
-        normalization,
-        PrepareForNet()
-    ])
-
-    midas_model.eval()    
-    if optimize:
-        if device == torch.device("cuda"):
-            midas_model = midas_model.to(memory_format=torch.channels_last)
-            midas_model = midas_model.half()
-    midas_model.to(device)
-
-    return midas_model, midas_transform
-
 def load_img(path, shape, use_alpha_as_mask=False):
     # use_alpha_as_mask: Read the alpha channel of the image as the mask image
-=======
-def load_img(path, shape):
->>>>>>> b0ff0bef
     if path.startswith('http://') or path.startswith('https://'):
         image = Image.open(requests.get(path, stream=True).raw)
     else:
